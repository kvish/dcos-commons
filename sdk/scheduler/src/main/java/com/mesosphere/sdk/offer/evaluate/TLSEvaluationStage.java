--- conflicted
+++ resolved
@@ -34,50 +34,6 @@
 })
 public class TLSEvaluationStage implements OfferEvaluationStage {
 
-<<<<<<< HEAD
-    private final Logger logger;
-    private final String serviceName;
-    private final String taskName;
-    private final String namespace;
-    private final TLSArtifactsUpdater tlsArtifactsUpdater;
-    private final SchedulerConfig schedulerConfig;
-
-    /**
-     * Class for building {@link TLSEvaluationStage} instances for individual tasks that need it.
-     */
-    static class Builder {
-        private final String serviceName;
-        private final String namespace;
-        private final TLSArtifactsUpdater tlsArtifactsUpdater;
-        private final SchedulerConfig schedulerConfig;
-
-        /**
-         * Creates a new builder instance. Callers should avoid invoking this until/unless they have validated that TLS
-         * functionality is needed.
-         *
-         * @throws IOException if the necessary clients could not be built, which may occur if the cluster doesn't
-         *                     support TLS
-         */
-        public Builder(String serviceName, SchedulerConfig schedulerConfig) throws IOException {
-            this.serviceName = serviceName;
-            this.schedulerConfig = schedulerConfig;
-            this.namespace = schedulerConfig.getSecretsNamespace(serviceName);
-            DcosHttpExecutor executor = new DcosHttpExecutor(new DcosHttpClientBuilder()
-                    .setTokenProvider(schedulerConfig.getDcosAuthTokenProvider())
-                    .setRedirectStrategy(new LaxRedirectStrategy() {
-                        protected boolean isRedirectable(String method) {
-                            // Also treat PUT calls as redirectable
-                            return method.equalsIgnoreCase(HttpPut.METHOD_NAME) || super.isRedirectable(method);
-                        }
-                    }));
-            this.tlsArtifactsUpdater = new TLSArtifactsUpdater(
-                    serviceName, new SecretsClient(executor), new CertificateAuthorityClient(executor));
-        }
-
-        public TLSEvaluationStage build(String taskName) {
-            return new TLSEvaluationStage(serviceName, taskName, namespace, tlsArtifactsUpdater, schedulerConfig);
-        }
-=======
   private final Logger logger;
 
   private final String serviceName;
@@ -162,7 +118,6 @@
       return EvaluationOutcome.pass(
           this,
           "No TLS specs found for task").build();
->>>>>>> cebb9359
     }
 
     CertificateNamesGenerator certificateNamesGenerator =
