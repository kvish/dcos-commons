--- conflicted
+++ resolved
@@ -6,28 +6,10 @@
 import com.mesosphere.sdk.scheduler.plan.DefaultPodInstance;
 import com.mesosphere.sdk.scheduler.plan.PodInstanceRequirement;
 import com.mesosphere.sdk.scheduler.plan.Step;
-<<<<<<< HEAD
 import com.mesosphere.sdk.scheduler.recovery.FailureUtils;
 import com.mesosphere.sdk.specification.*;
 import com.mesosphere.sdk.state.ConfigStore;
 import com.mesosphere.sdk.state.ConfigStoreException;
-=======
-import com.mesosphere.sdk.specification.CommandSpec;
-import com.mesosphere.sdk.specification.ConfigFileSpec;
-import com.mesosphere.sdk.specification.DiscoverySpec;
-import com.mesosphere.sdk.specification.GoalState;
-import com.mesosphere.sdk.specification.HealthCheckSpec;
-import com.mesosphere.sdk.specification.PodInstance;
-import com.mesosphere.sdk.specification.PodSpec;
-import com.mesosphere.sdk.specification.ReadinessCheckSpec;
-import com.mesosphere.sdk.specification.ResourceSpec;
-import com.mesosphere.sdk.specification.ServiceSpec;
-import com.mesosphere.sdk.specification.TaskSpec;
-import com.mesosphere.sdk.state.ConfigStore;
-import com.mesosphere.sdk.state.ConfigStoreException;
-import com.mesosphere.sdk.state.StateStore;
-
->>>>>>> 240adfd2
 import org.apache.commons.collections.CollectionUtils;
 import org.apache.commons.lang3.builder.EqualsBuilder;
 import org.apache.mesos.Protos;
@@ -183,7 +165,6 @@
     Map<String, ResourceSpec> newResourceMap =
         getResourceSpecMap(newTaskSpec.getResourceSet().getResources());
 
-<<<<<<< HEAD
     /**
      * Returns the TaskInfos associated with a PodInstance if its ever been launched.  The list will be empty if the
      * PodInstance has never been launched.
@@ -196,12 +177,6 @@
         return tasks.stream()
                .filter(taskInfo -> areEquivalent(taskInfo, podInstance))
                .collect(Collectors.toList());
-=======
-    if (oldResourceMap.size() != newResourceMap.size()) {
-      LOGGER.debug("Resource lengths are different for old resources: '{}' and new resources: '{}'",
-          oldResourceMap, newResourceMap);
-      return true;
->>>>>>> 240adfd2
     }
 
     for (Map.Entry<String, ResourceSpec> newEntry : newResourceMap.entrySet()) {
@@ -407,7 +382,6 @@
         }
       }
     }
-<<<<<<< HEAD
 
     /**
      * Given a list of all tasks and failed tasks, returns a list of tasks (via returned
@@ -507,45 +481,6 @@
         }
 
         return podInstanceRequirements;
-=======
-    return Optional.empty();
-  }
-
-  /**
-   * Given a list of all tasks and failed tasks, returns a list of tasks (via returned
-   * {@link PodInstanceRequirement#getTasksToLaunch()}) that should be relaunched.
-   *
-   * @param failedTasks tasks marked as needing recovery
-   * @return list of pods, each with contained named tasks to be relaunched
-   */
-  public static List<PodInstanceRequirement> getPodRequirements(
-      StateStore stateStore,
-      ConfigStore<ServiceSpec> configStore,
-      Collection<Protos.TaskInfo> failedTasks)
-  {
-
-    // Mapping of pods, to failed tasks within those pods.
-    // Arbitrary consistent ordering: by pod instance name (e.g. "otherpodtype-0","podtype-0","podtype-1")
-    Map<PodInstance, Collection<TaskSpec>> podsToFailedTasks =
-        new TreeMap<>(Comparator.comparing(PodInstance::getName));
-    for (Protos.TaskInfo taskInfo : failedTasks) {
-      try {
-        PodInstance podInstance = getPodInstance(configStore, taskInfo);
-        Optional<TaskSpec> taskSpec = getTaskSpec(podInstance, taskInfo.getName());
-        if (!taskSpec.isPresent()) {
-          LOGGER.error("No TaskSpec found for failed task: {}", taskInfo.getName());
-          continue;
-        }
-        Collection<TaskSpec> failedTaskSpecs =
-            podsToFailedTasks.computeIfAbsent(podInstance, k -> new ArrayList<>());
-        failedTaskSpecs.add(taskSpec.get());
-      } catch (TaskException e) {
-        LOGGER.error(
-            String.format("Failed to get pod instance for task: %s", taskInfo.getName()),
-            e
-        );
-      }
->>>>>>> 240adfd2
     }
     if (podsToFailedTasks.isEmpty()) {
       // short circuit
@@ -623,7 +558,6 @@
       );
     }
 
-<<<<<<< HEAD
     /**
      * Filters and returns all {@link Protos.TaskInfo}s for tasks needing recovery.
      *
@@ -751,97 +685,6 @@
     public static boolean taskHasZone(Protos.TaskInfo taskInfo) {
         return taskInfo.getCommand().getEnvironment().getVariablesList().stream()
                 .anyMatch(variable -> variable.getName().equals(EnvConstants.ZONE_TASKENV));
-=======
-    return podInstanceRequirements;
-  }
-
-  public static PodInstance getPodInstance(
-      ConfigStore<ServiceSpec> configStore,
-      Protos.TaskInfo taskInfo)
-      throws TaskException
-  {
-    return getPodInstance(getPodSpec(configStore, taskInfo), taskInfo);
-  }
-
-  public static PodInstance getPodInstance(
-      PodSpec podSpec,
-      Protos.TaskInfo taskInfo)
-      throws TaskException
-  {
-    return new DefaultPodInstance(podSpec, new TaskLabelReader(taskInfo).getIndex());
-  }
-
-  @SuppressWarnings("checkstyle:OverloadMethodsDeclarationOrder")
-  private static PodSpec getPodSpec(
-      ConfigStore<ServiceSpec> configStore,
-      Protos.TaskInfo taskInfo)
-      throws TaskException
-  {
-    UUID configId = new TaskLabelReader(taskInfo).getTargetConfiguration();
-    ServiceSpec serviceSpec;
-
-    try {
-      serviceSpec = configStore.fetch(configId);
-    } catch (ConfigStoreException e) {
-      throw new TaskException(String.format(
-          "Unable to retrieve ServiceSpecification ID %s referenced by TaskInfo[%s]",
-          configId, taskInfo.getName()), e);
-    }
-
-    Optional<PodSpec> podSpecOptional = getPodSpec(serviceSpec, taskInfo);
-    if (!podSpecOptional.isPresent()) {
-      throw new TaskException(String.format(
-          "No TaskSpecification found for TaskInfo[%s]", taskInfo.getName()));
-    } else {
-      return podSpecOptional.get();
-    }
-  }
-
-  /**
-   * Returns whether the provided {@link TaskStatus} shows that the task needs to recover.
-   */
-  public static boolean isRecoveryNeeded(Protos.TaskStatus taskStatus) {
-    switch (taskStatus.getState()) {
-      case TASK_FINISHED:
-      case TASK_FAILED:
-      case TASK_KILLED:
-      case TASK_ERROR:
-      case TASK_LOST:
-        return true;
-      case TASK_KILLING:
-      case TASK_RUNNING:
-      case TASK_STAGING:
-      case TASK_STARTING:
-      default:
-        return false;
-    }
-  }
-
-  /**
-   * Returns whether the provided {@link TaskStatus} has reached a terminal state.
-   */
-  public static boolean isTerminal(Protos.TaskStatus taskStatus) {
-    return isTerminal(taskStatus.getState());
-  }
-
-  /**
-   * Returns whether the provided {@link TaskState} has reached a terminal state.
-   */
-  public static boolean isTerminal(Protos.TaskState taskState) {
-    switch (taskState) {
-      case TASK_FINISHED:
-      case TASK_FAILED:
-      case TASK_KILLED:
-      case TASK_ERROR:
-        return true;
-      case TASK_LOST:
-      case TASK_KILLING:
-      case TASK_RUNNING:
-      case TASK_STAGING:
-      case TASK_STARTING:
-      default:
-        return false;
->>>>>>> 240adfd2
     }
   }
 
