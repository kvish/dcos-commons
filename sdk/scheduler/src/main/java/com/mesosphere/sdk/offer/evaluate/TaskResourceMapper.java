package com.mesosphere.sdk.offer.evaluate;

import com.mesosphere.sdk.offer.Constants;
import com.mesosphere.sdk.offer.LoggingUtils;
import com.mesosphere.sdk.offer.RangeUtils;
import com.mesosphere.sdk.offer.ResourceUtils;
import com.mesosphere.sdk.specification.NamedVIPSpec;
import com.mesosphere.sdk.specification.PortSpec;
import com.mesosphere.sdk.specification.ResourceSpec;
import com.mesosphere.sdk.specification.TaskSpec;
import com.mesosphere.sdk.specification.VolumeSpec;

import com.google.protobuf.TextFormat;
import org.apache.mesos.Protos;
import org.slf4j.Logger;

import java.util.ArrayList;
import java.util.Collection;
import java.util.List;
import java.util.Optional;
import java.util.stream.Collectors;

/**
 * Handles cross-referencing a preexisting {@link Protos.TaskInfo}'s current {@link Protos.Resource}s against a set
 * of expected {@link ResourceSpec}s for that task.
 */
class TaskResourceMapper {

<<<<<<< HEAD
    private final Logger logger;
    private final Optional<String> resourceNamespace;
    private final Collection<String> taskSpecNames;
    private final List<Protos.Resource> orphanedResources = new ArrayList<>();
    private final Collection<ResourceSpec> resourceSpecs;
    private final TaskPortLookup taskPortFinder;
    private final Collection<Protos.Resource> resources;

    private final List<OfferEvaluationStage> evaluationStages;

    TaskResourceMapper(
            Collection<String> taskSpecNames,
            ResourceSet resourceSet,
            Protos.TaskInfo taskInfo,
            Optional<String> resourceNamespace) {
        logger = LoggingUtils.getLogger(getClass(), resourceNamespace);
        this.resourceNamespace = resourceNamespace;
        // Multiple tasks may share a resource set. When a resource set is updated, we want to ensure that all tasks
        // attached to the resource set receive the update.
        this.taskSpecNames = taskSpecNames;
        this.resourceSpecs = new ArrayList<>();
        this.resourceSpecs.addAll(resourceSet.getResources());
        this.resourceSpecs.addAll(resourceSet.getVolumes());
        this.taskPortFinder = new TaskPortLookup(taskInfo);
        this.resources = taskInfo.getResourcesList();

        // ONLY call this AFTER initializing all members above:
        this.evaluationStages = getEvaluationStagesInternal();
=======
  private final Logger logger;

  private final Optional<String> resourceNamespace;

  private final String taskSpecName;

  private final List<Protos.Resource> orphanedResources = new ArrayList<>();

  private final Collection<ResourceSpec> resourceSpecs;

  private final TaskPortLookup taskPortFinder;

  private final Collection<Protos.Resource> resources;

  private final List<OfferEvaluationStage> evaluationStages;

  TaskResourceMapper(
      TaskSpec taskSpec,
      Protos.TaskInfo taskInfo,
      Optional<String> resourceNamespace)
  {
    logger = LoggingUtils.getLogger(getClass(), resourceNamespace);
    this.resourceNamespace = resourceNamespace;
    this.taskSpecName = taskSpec.getName();
    this.resourceSpecs = new ArrayList<>();
    this.resourceSpecs.addAll(taskSpec.getResourceSet().getResources());
    this.resourceSpecs.addAll(taskSpec.getResourceSet().getVolumes());
    this.taskPortFinder = new TaskPortLookup(taskInfo);
    this.resources = taskInfo.getResourcesList();

    // ONLY call this AFTER initializing all members above:
    this.evaluationStages = getEvaluationStagesInternal();
  }

  public List<Protos.Resource> getOrphanedResources() {
    return orphanedResources;
  }

  public List<OfferEvaluationStage> getEvaluationStages() {
    return evaluationStages;
  }

  private List<OfferEvaluationStage> getEvaluationStagesInternal() {
    // These are taskinfo resources which weren't found in the resourcespecs. Likely need dereservations.
    List<ResourceSpec> remainingResourceSpecs = new ArrayList<>(resourceSpecs);

    // These are resourcespecs which were matched with taskinfo resources. May need updates.
    List<ResourceLabels> matchingResources = new ArrayList<>();
    for (Protos.Resource taskResource : resources) {
      Optional<ResourceLabels> matchingResource;
      switch (taskResource.getName()) {
        case Constants.DISK_RESOURCE_TYPE:
          matchingResource = ResourceMapperUtils.findMatchingDiskSpec(
              taskResource,
              remainingResourceSpecs,
              resourceNamespace);
          break;
        case Constants.PORTS_RESOURCE_TYPE:
          matchingResource = findMatchingPortSpec(taskResource, remainingResourceSpecs);
          break;
        default:
          matchingResource = ResourceMapperUtils.findMatchingResourceSpec(
              taskResource,
              remainingResourceSpecs,
              resourceNamespace);
          break;
      }
      if (matchingResource.isPresent()) {
        if (!remainingResourceSpecs.remove(matchingResource.get().getOriginal())) {
          throw new IllegalStateException(String.format("Didn't find %s in %s",
              matchingResource.get().getOriginal(), remainingResourceSpecs));
        }
        matchingResources.add(matchingResource.get());
      } else {
        orphanedResources.add(taskResource);
      }
>>>>>>> 240adfd2
    }

    List<OfferEvaluationStage> stages = new ArrayList<>();

    if (!orphanedResources.isEmpty()) {
      logger.info(
          "Unreserving orphaned task resources no longer in TaskSpec: {}",
          orphanedResources
              .stream()
              .map(TextFormat::shortDebugString)
              .collect(Collectors.toList())
      );
    }

<<<<<<< HEAD
    private List<OfferEvaluationStage> getEvaluationStagesInternal() {
        // These are taskinfo resources which weren't found in the resourcespecs. Likely need dereservations.
        List<ResourceSpec> remainingResourceSpecs = new ArrayList<>(resourceSpecs);

        // These are resourcespecs which were matched with taskinfo resources. May need updates.
        List<ResourceLabels> matchingResources = new ArrayList<>();
        for (Protos.Resource taskResource : resources) {
            Optional<ResourceLabels> matchingResource;
            switch (taskResource.getName()) {
                case Constants.DISK_RESOURCE_TYPE:
                    matchingResource = ResourceMapperUtils.findMatchingDiskSpec(
                            taskResource,
                            remainingResourceSpecs,
                            resourceNamespace);
                    break;
                case Constants.PORTS_RESOURCE_TYPE:
                    matchingResource = findMatchingPortSpec(taskResource, remainingResourceSpecs);
                    break;
                default:
                    matchingResource = ResourceMapperUtils.findMatchingResourceSpec(
                            taskResource,
                            remainingResourceSpecs,
                            resourceNamespace);
                    break;
            }
            if (matchingResource.isPresent()) {
                if (!remainingResourceSpecs.remove(matchingResource.get().getOriginal())) {
                    throw new IllegalStateException(String.format("Didn't find %s in %s",
                            matchingResource.get().getOriginal(), remainingResourceSpecs));
                }
                matchingResources.add(matchingResource.get());
            } else {
                orphanedResources.add(taskResource);
            }
        }

        List<OfferEvaluationStage> stages = new ArrayList<>();

        if (!orphanedResources.isEmpty()) {
            logger.info("Unreserving orphaned task resources no longer in TaskSpec: {}",
                    orphanedResources.stream().map(TextFormat::shortDebugString).collect(Collectors.toList()));
        }

        if (!matchingResources.isEmpty()) {
            logger.info("Matching task/TaskSpec resources: {}", matchingResources);
            for (ResourceLabels resourceLabels : matchingResources) {
                stages.add(newUpdateEvaluationStage(taskSpecNames, resourceLabels));
            }
        }

        if (!remainingResourceSpecs.isEmpty()) {
            logger.info("Missing TaskSpec resources not found in task: {}", remainingResourceSpecs);
            for (ResourceSpec missingResource : remainingResourceSpecs) {
                stages.add(newCreateEvaluationStage(taskSpecNames, missingResource));
            }
        }
        return stages;
    }

    private Optional<ResourceLabels> findMatchingPortSpec(
            Protos.Resource taskResource, Collection<ResourceSpec> resourceSpecs) {
        Protos.Value.Ranges ranges = taskResource.getRanges();
        boolean hasMultiplePorts = ranges.getRangeCount() != 1
                || ranges.getRange(0).getEnd() - ranges.getRange(0).getBegin() != 0;

        if (hasMultiplePorts) {
            return Optional.empty();
        }

        Optional<String> resourceId = ResourceUtils.getResourceId(taskResource);
        if (!resourceId.isPresent()) {
            logger.error("Failed to find resource ID for resource: {}", taskResource);
            return Optional.empty();
        }

        for (ResourceSpec resourceSpec : resourceSpecs) {
            if (!(resourceSpec instanceof PortSpec)) {
                continue;
            }
            PortSpec portSpec = (PortSpec) resourceSpec;
            if (portSpec.getPort() == 0) {
                // For dynamic ports, we need to detect the port value that we had selected.
                return taskPortFinder.getPriorPort(portSpec)
                        .filter(priorTaskPort -> RangeUtils.isInAny(ranges.getRangeList(), priorTaskPort))
                        .map(ignored -> new ResourceLabels(
                                resourceSpec,
                                resourceId.get(),
                                ResourceMapperUtils.getNamespaceLabel(
                                        ResourceUtils.getNamespace(taskResource),
                                        resourceNamespace)));
            } else if (RangeUtils.isInAny(ranges.getRangeList(), portSpec.getPort())) {
                // For fixed ports, we can just check for a resource whose ranges include that port.
                return Optional.of(new ResourceLabels(
                        resourceSpec,
                        resourceId.get(),
                        ResourceMapperUtils.getNamespaceLabel(
                                ResourceUtils.getNamespace(taskResource),
                                resourceNamespace)));
            }
        }
        return Optional.empty();
    }

    private OfferEvaluationStage newUpdateEvaluationStage(
            Collection<String> taskSpecNames, ResourceLabels resourceLabels) {
        return toEvaluationStage(
                taskSpecNames,
                resourceLabels.getUpdated(),
                Optional.of(resourceLabels.getResourceId()),
                resourceLabels.getResourceNamespace(),
                resourceLabels.getPersistenceId(),
                resourceLabels.getProviderId(),
                resourceLabels.getDiskSource());
    }

    private OfferEvaluationStage newCreateEvaluationStage(
            Collection<String> taskSpecNames, ResourceSpec resourceSpec) {
        return toEvaluationStage(
                taskSpecNames,
=======
    if (!matchingResources.isEmpty()) {
      logger.info("Matching task/TaskSpec resources: {}", matchingResources);
      for (ResourceLabels resourceLabels : matchingResources) {
        stages.add(newUpdateEvaluationStage(taskSpecName, resourceLabels));
      }
    }

    if (!remainingResourceSpecs.isEmpty()) {
      logger.info("Missing TaskSpec resources not found in task: {}", remainingResourceSpecs);
      for (ResourceSpec missingResource : remainingResourceSpecs) {
        stages.add(newCreateEvaluationStage(taskSpecName, missingResource));
      }
    }
    return stages;
  }

  @SuppressWarnings("checkstyle:HiddenField")
  private Optional<ResourceLabels> findMatchingPortSpec(
      Protos.Resource taskResource,
      Collection<ResourceSpec> resourceSpecs)
  {
    Protos.Value.Ranges ranges = taskResource.getRanges();
    boolean hasMultiplePorts = ranges.getRangeCount() != 1
        || ranges.getRange(0).getEnd() - ranges.getRange(0).getBegin() != 0;

    if (hasMultiplePorts) {
      return Optional.empty();
    }

    Optional<String> resourceId = ResourceUtils.getResourceId(taskResource);
    if (!resourceId.isPresent()) {
      logger.error("Failed to find resource ID for resource: {}", taskResource);
      return Optional.empty();
    }

    for (ResourceSpec resourceSpec : resourceSpecs) {
      if (!(resourceSpec instanceof PortSpec)) {
        continue;
      }
      PortSpec portSpec = (PortSpec) resourceSpec;
      if (portSpec.getPort() == 0) {
        // For dynamic ports, we need to detect the port value that we had selected.
        return taskPortFinder
            .getPriorPort(portSpec)
            .filter(priorTaskPort -> RangeUtils.isInAny(ranges.getRangeList(), priorTaskPort))
            .map(ignored -> new ResourceLabels(
                resourceSpec,
                resourceId.get(),
                ResourceMapperUtils.getNamespaceLabel(
                    ResourceUtils.getNamespace(taskResource),
                    resourceNamespace
                )
            ));
      } else if (RangeUtils.isInAny(ranges.getRangeList(), portSpec.getPort())) {
        // For fixed ports, we can just check for a resource whose ranges include that port.
        return Optional.of(new ResourceLabels(
>>>>>>> 240adfd2
                resourceSpec,
                resourceId.get(),
                ResourceMapperUtils.getNamespaceLabel(
                    ResourceUtils.getNamespace(taskResource),
                    resourceNamespace)
            )
        );
      }
    }
<<<<<<< HEAD

    private static OfferEvaluationStage toEvaluationStage(
            Collection<String> taskSpecNames,
            ResourceSpec resourceSpec,
            Optional<String> resourceId,
            Optional<String> resourceNamespace,
            Optional<String> persistenceId,
            Optional<Protos.ResourceProviderID> providerId,
            Optional<Protos.Resource.DiskInfo.Source> diskSource) {
        if (resourceSpec instanceof NamedVIPSpec) {
            return new NamedVIPEvaluationStage(
                    (NamedVIPSpec) resourceSpec, taskSpecNames, resourceId, resourceNamespace);
        } else if (resourceSpec instanceof PortSpec) {
            return new PortEvaluationStage((PortSpec) resourceSpec, taskSpecNames, resourceId, resourceNamespace);
        } else if (resourceSpec instanceof VolumeSpec) {
            return VolumeEvaluationStage.getExisting(
                    (VolumeSpec) resourceSpec,
                    taskSpecNames,
                    resourceId,
                    resourceNamespace,
                    persistenceId,
                    providerId,
                    diskSource);
        } else {
            return new ResourceEvaluationStage(resourceSpec, taskSpecNames, resourceId, resourceNamespace);
        }
=======
    return Optional.empty();
  }

  @SuppressWarnings("checkstyle:HiddenField")
  private OfferEvaluationStage newUpdateEvaluationStage(
      String taskSpecName,
      ResourceLabels resourceLabels)
  {
    return toEvaluationStage(
        taskSpecName,
        resourceLabels.getUpdated(),
        Optional.of(resourceLabels.getResourceId()),
        resourceLabels.getResourceNamespace(),
        resourceLabels.getPersistenceId(),
        resourceLabels.getProviderId(),
        resourceLabels.getDiskSource());
  }

  @SuppressWarnings("checkstyle:HiddenField")
  private OfferEvaluationStage newCreateEvaluationStage(
      String taskSpecName,
      ResourceSpec resourceSpec)
  {
    return toEvaluationStage(
        taskSpecName,
        resourceSpec,
        Optional.empty(),
        resourceNamespace,
        Optional.empty(),
        Optional.empty(),
        Optional.empty());
  }

  @SuppressWarnings("checkstyle:HiddenField")
  private OfferEvaluationStage toEvaluationStage(
      String taskSpecName,
      ResourceSpec resourceSpec,
      Optional<String> resourceId,
      Optional<String> resourceNamespace,
      Optional<String> persistenceId,
      Optional<Protos.ResourceProviderID> providerId,
      Optional<Protos.Resource.DiskInfo.Source> diskSource)
  {
    if (resourceSpec instanceof NamedVIPSpec) {
      return new NamedVIPEvaluationStage(
          (NamedVIPSpec) resourceSpec, taskSpecName, resourceId, resourceNamespace);
    } else if (resourceSpec instanceof PortSpec) {
      return new PortEvaluationStage(
          (PortSpec) resourceSpec,
          taskSpecName,
          resourceId,
          resourceNamespace
      );
    } else if (resourceSpec instanceof VolumeSpec) {
      return VolumeEvaluationStage.getExisting(
          (VolumeSpec) resourceSpec,
          Optional.of(taskSpecName),
          resourceId,
          resourceNamespace,
          persistenceId,
          providerId,
          diskSource);
    } else {
      return new ResourceEvaluationStage(
          resourceSpec,
          Optional.of(taskSpecName),
          resourceId,
          resourceNamespace
      );
>>>>>>> 240adfd2
    }
  }
}<|MERGE_RESOLUTION|>--- conflicted
+++ resolved
@@ -26,7 +26,6 @@
  */
 class TaskResourceMapper {
 
-<<<<<<< HEAD
     private final Logger logger;
     private final Optional<String> resourceNamespace;
     private final Collection<String> taskSpecNames;
@@ -55,84 +54,6 @@
 
         // ONLY call this AFTER initializing all members above:
         this.evaluationStages = getEvaluationStagesInternal();
-=======
-  private final Logger logger;
-
-  private final Optional<String> resourceNamespace;
-
-  private final String taskSpecName;
-
-  private final List<Protos.Resource> orphanedResources = new ArrayList<>();
-
-  private final Collection<ResourceSpec> resourceSpecs;
-
-  private final TaskPortLookup taskPortFinder;
-
-  private final Collection<Protos.Resource> resources;
-
-  private final List<OfferEvaluationStage> evaluationStages;
-
-  TaskResourceMapper(
-      TaskSpec taskSpec,
-      Protos.TaskInfo taskInfo,
-      Optional<String> resourceNamespace)
-  {
-    logger = LoggingUtils.getLogger(getClass(), resourceNamespace);
-    this.resourceNamespace = resourceNamespace;
-    this.taskSpecName = taskSpec.getName();
-    this.resourceSpecs = new ArrayList<>();
-    this.resourceSpecs.addAll(taskSpec.getResourceSet().getResources());
-    this.resourceSpecs.addAll(taskSpec.getResourceSet().getVolumes());
-    this.taskPortFinder = new TaskPortLookup(taskInfo);
-    this.resources = taskInfo.getResourcesList();
-
-    // ONLY call this AFTER initializing all members above:
-    this.evaluationStages = getEvaluationStagesInternal();
-  }
-
-  public List<Protos.Resource> getOrphanedResources() {
-    return orphanedResources;
-  }
-
-  public List<OfferEvaluationStage> getEvaluationStages() {
-    return evaluationStages;
-  }
-
-  private List<OfferEvaluationStage> getEvaluationStagesInternal() {
-    // These are taskinfo resources which weren't found in the resourcespecs. Likely need dereservations.
-    List<ResourceSpec> remainingResourceSpecs = new ArrayList<>(resourceSpecs);
-
-    // These are resourcespecs which were matched with taskinfo resources. May need updates.
-    List<ResourceLabels> matchingResources = new ArrayList<>();
-    for (Protos.Resource taskResource : resources) {
-      Optional<ResourceLabels> matchingResource;
-      switch (taskResource.getName()) {
-        case Constants.DISK_RESOURCE_TYPE:
-          matchingResource = ResourceMapperUtils.findMatchingDiskSpec(
-              taskResource,
-              remainingResourceSpecs,
-              resourceNamespace);
-          break;
-        case Constants.PORTS_RESOURCE_TYPE:
-          matchingResource = findMatchingPortSpec(taskResource, remainingResourceSpecs);
-          break;
-        default:
-          matchingResource = ResourceMapperUtils.findMatchingResourceSpec(
-              taskResource,
-              remainingResourceSpecs,
-              resourceNamespace);
-          break;
-      }
-      if (matchingResource.isPresent()) {
-        if (!remainingResourceSpecs.remove(matchingResource.get().getOriginal())) {
-          throw new IllegalStateException(String.format("Didn't find %s in %s",
-              matchingResource.get().getOriginal(), remainingResourceSpecs));
-        }
-        matchingResources.add(matchingResource.get());
-      } else {
-        orphanedResources.add(taskResource);
-      }
->>>>>>> 240adfd2
     }
 
     List<OfferEvaluationStage> stages = new ArrayList<>();
@@ -147,7 +68,6 @@
       );
     }
 
-<<<<<<< HEAD
     private List<OfferEvaluationStage> getEvaluationStagesInternal() {
         // These are taskinfo resources which weren't found in the resourcespecs. Likely need dereservations.
         List<ResourceSpec> remainingResourceSpecs = new ArrayList<>(resourceSpecs);
@@ -267,64 +187,6 @@
             Collection<String> taskSpecNames, ResourceSpec resourceSpec) {
         return toEvaluationStage(
                 taskSpecNames,
-=======
-    if (!matchingResources.isEmpty()) {
-      logger.info("Matching task/TaskSpec resources: {}", matchingResources);
-      for (ResourceLabels resourceLabels : matchingResources) {
-        stages.add(newUpdateEvaluationStage(taskSpecName, resourceLabels));
-      }
-    }
-
-    if (!remainingResourceSpecs.isEmpty()) {
-      logger.info("Missing TaskSpec resources not found in task: {}", remainingResourceSpecs);
-      for (ResourceSpec missingResource : remainingResourceSpecs) {
-        stages.add(newCreateEvaluationStage(taskSpecName, missingResource));
-      }
-    }
-    return stages;
-  }
-
-  @SuppressWarnings("checkstyle:HiddenField")
-  private Optional<ResourceLabels> findMatchingPortSpec(
-      Protos.Resource taskResource,
-      Collection<ResourceSpec> resourceSpecs)
-  {
-    Protos.Value.Ranges ranges = taskResource.getRanges();
-    boolean hasMultiplePorts = ranges.getRangeCount() != 1
-        || ranges.getRange(0).getEnd() - ranges.getRange(0).getBegin() != 0;
-
-    if (hasMultiplePorts) {
-      return Optional.empty();
-    }
-
-    Optional<String> resourceId = ResourceUtils.getResourceId(taskResource);
-    if (!resourceId.isPresent()) {
-      logger.error("Failed to find resource ID for resource: {}", taskResource);
-      return Optional.empty();
-    }
-
-    for (ResourceSpec resourceSpec : resourceSpecs) {
-      if (!(resourceSpec instanceof PortSpec)) {
-        continue;
-      }
-      PortSpec portSpec = (PortSpec) resourceSpec;
-      if (portSpec.getPort() == 0) {
-        // For dynamic ports, we need to detect the port value that we had selected.
-        return taskPortFinder
-            .getPriorPort(portSpec)
-            .filter(priorTaskPort -> RangeUtils.isInAny(ranges.getRangeList(), priorTaskPort))
-            .map(ignored -> new ResourceLabels(
-                resourceSpec,
-                resourceId.get(),
-                ResourceMapperUtils.getNamespaceLabel(
-                    ResourceUtils.getNamespace(taskResource),
-                    resourceNamespace
-                )
-            ));
-      } else if (RangeUtils.isInAny(ranges.getRangeList(), portSpec.getPort())) {
-        // For fixed ports, we can just check for a resource whose ranges include that port.
-        return Optional.of(new ResourceLabels(
->>>>>>> 240adfd2
                 resourceSpec,
                 resourceId.get(),
                 ResourceMapperUtils.getNamespaceLabel(
@@ -334,7 +196,6 @@
         );
       }
     }
-<<<<<<< HEAD
 
     private static OfferEvaluationStage toEvaluationStage(
             Collection<String> taskSpecNames,
@@ -361,77 +222,6 @@
         } else {
             return new ResourceEvaluationStage(resourceSpec, taskSpecNames, resourceId, resourceNamespace);
         }
-=======
-    return Optional.empty();
-  }
-
-  @SuppressWarnings("checkstyle:HiddenField")
-  private OfferEvaluationStage newUpdateEvaluationStage(
-      String taskSpecName,
-      ResourceLabels resourceLabels)
-  {
-    return toEvaluationStage(
-        taskSpecName,
-        resourceLabels.getUpdated(),
-        Optional.of(resourceLabels.getResourceId()),
-        resourceLabels.getResourceNamespace(),
-        resourceLabels.getPersistenceId(),
-        resourceLabels.getProviderId(),
-        resourceLabels.getDiskSource());
-  }
-
-  @SuppressWarnings("checkstyle:HiddenField")
-  private OfferEvaluationStage newCreateEvaluationStage(
-      String taskSpecName,
-      ResourceSpec resourceSpec)
-  {
-    return toEvaluationStage(
-        taskSpecName,
-        resourceSpec,
-        Optional.empty(),
-        resourceNamespace,
-        Optional.empty(),
-        Optional.empty(),
-        Optional.empty());
-  }
-
-  @SuppressWarnings("checkstyle:HiddenField")
-  private OfferEvaluationStage toEvaluationStage(
-      String taskSpecName,
-      ResourceSpec resourceSpec,
-      Optional<String> resourceId,
-      Optional<String> resourceNamespace,
-      Optional<String> persistenceId,
-      Optional<Protos.ResourceProviderID> providerId,
-      Optional<Protos.Resource.DiskInfo.Source> diskSource)
-  {
-    if (resourceSpec instanceof NamedVIPSpec) {
-      return new NamedVIPEvaluationStage(
-          (NamedVIPSpec) resourceSpec, taskSpecName, resourceId, resourceNamespace);
-    } else if (resourceSpec instanceof PortSpec) {
-      return new PortEvaluationStage(
-          (PortSpec) resourceSpec,
-          taskSpecName,
-          resourceId,
-          resourceNamespace
-      );
-    } else if (resourceSpec instanceof VolumeSpec) {
-      return VolumeEvaluationStage.getExisting(
-          (VolumeSpec) resourceSpec,
-          Optional.of(taskSpecName),
-          resourceId,
-          resourceNamespace,
-          persistenceId,
-          providerId,
-          diskSource);
-    } else {
-      return new ResourceEvaluationStage(
-          resourceSpec,
-          Optional.of(taskSpecName),
-          resourceId,
-          resourceNamespace
-      );
->>>>>>> 240adfd2
     }
   }
 }