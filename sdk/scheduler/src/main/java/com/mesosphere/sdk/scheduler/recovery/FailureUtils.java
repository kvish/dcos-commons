package com.mesosphere.sdk.scheduler.recovery;

import com.mesosphere.sdk.offer.TaskUtils;
import com.mesosphere.sdk.offer.taskdata.TaskLabelReader;
import com.mesosphere.sdk.offer.taskdata.TaskLabelWriter;
import com.mesosphere.sdk.specification.PodInstance;
import com.mesosphere.sdk.state.StateStore;
<<<<<<< HEAD
=======

>>>>>>> cebb9359
import org.apache.mesos.Protos;

import java.util.Collection;
import java.util.stream.Collectors;

/**
 * This class provides utility methods for the handling of failed Tasks.
 */
public final class FailureUtils {

  private FailureUtils() {
    // do not instantiate
  }

  /**
   * Check if a Task has been marked as permanently failed.
   *
   * @param taskInfo The Task to check for failure.
   * @return True if the Task has been marked, false otherwise.
   */
  public static boolean isPermanentlyFailed(Protos.TaskInfo taskInfo) {
    return new TaskLabelReader(taskInfo).isPermanentlyFailed();
  }

<<<<<<< HEAD
    /**
     * Marks all tasks associated with this pod as failed.
     * This setting will effectively be automatically cleared when the pod is redeployed.
     *
     * @param stateStore the state storage where any updated tasks will be stored
     * @param podInstance the pod whose tasks will be marked as failed
     */
    public static void setPermanentlyFailed(StateStore stateStore, PodInstance podInstance) {
        setPermanentlyFailed(stateStore, TaskUtils.getPodTasks(podInstance, stateStore.fetchTasks()));
    }

    public static void setPermanentlyFailed(StateStore stateStore, Collection<Protos.TaskInfo> failedTasks) {
        stateStore.storeTasks(failedTasks.stream()
                .map(taskInfo -> taskInfo.toBuilder()
                        .setLabels(new TaskLabelWriter(taskInfo).setPermanentlyFailed().toProto())
                        .build())
                .collect(Collectors.toList()));
    }
=======
  /**
   * Marks all tasks associated with this pod as failed.
   * This setting will effectively be automatically cleared when the pod is redeployed.
   *
   * @param stateStore  the state storage where any updated tasks will be stored
   * @param podInstance the pod whose tasks will be marked as failed
   */
  public static void setPermanentlyFailed(StateStore stateStore, PodInstance podInstance) {
    setPermanentlyFailed(stateStore, TaskUtils.getPodTasks(podInstance, stateStore.fetchTasks()));
  }

  public static void setPermanentlyFailed(StateStore stateStore,
                                          Collection<Protos.TaskInfo> failedTasks)
  {
    stateStore.storeTasks(failedTasks.stream()
        .map(taskInfo -> taskInfo.toBuilder()
            .setLabels(new TaskLabelWriter(taskInfo).setPermanentlyFailed().toProto())
            .build())
        .collect(Collectors.toList()));
  }
>>>>>>> cebb9359
}<|MERGE_RESOLUTION|>--- conflicted
+++ resolved
@@ -5,10 +5,7 @@
 import com.mesosphere.sdk.offer.taskdata.TaskLabelWriter;
 import com.mesosphere.sdk.specification.PodInstance;
 import com.mesosphere.sdk.state.StateStore;
-<<<<<<< HEAD
-=======
 
->>>>>>> cebb9359
 import org.apache.mesos.Protos;
 
 import java.util.Collection;
@@ -33,26 +30,6 @@
     return new TaskLabelReader(taskInfo).isPermanentlyFailed();
   }
 
-<<<<<<< HEAD
-    /**
-     * Marks all tasks associated with this pod as failed.
-     * This setting will effectively be automatically cleared when the pod is redeployed.
-     *
-     * @param stateStore the state storage where any updated tasks will be stored
-     * @param podInstance the pod whose tasks will be marked as failed
-     */
-    public static void setPermanentlyFailed(StateStore stateStore, PodInstance podInstance) {
-        setPermanentlyFailed(stateStore, TaskUtils.getPodTasks(podInstance, stateStore.fetchTasks()));
-    }
-
-    public static void setPermanentlyFailed(StateStore stateStore, Collection<Protos.TaskInfo> failedTasks) {
-        stateStore.storeTasks(failedTasks.stream()
-                .map(taskInfo -> taskInfo.toBuilder()
-                        .setLabels(new TaskLabelWriter(taskInfo).setPermanentlyFailed().toProto())
-                        .build())
-                .collect(Collectors.toList()));
-    }
-=======
   /**
    * Marks all tasks associated with this pod as failed.
    * This setting will effectively be automatically cleared when the pod is redeployed.
@@ -73,5 +50,4 @@
             .build())
         .collect(Collectors.toList()));
   }
->>>>>>> cebb9359
 }