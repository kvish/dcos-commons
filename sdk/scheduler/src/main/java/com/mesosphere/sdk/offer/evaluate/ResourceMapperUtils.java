--- conflicted
+++ resolved
@@ -19,7 +19,6 @@
     // Do not instantiate
   }
 
-<<<<<<< HEAD
     static Optional<ResourceLabels> findMatchingDiskSpec(
             Protos.Resource taskResource,
             Collection<ResourceSpec> resourceSpecs,
@@ -44,18 +43,6 @@
                         ResourceUtils.getPersistenceId(taskResource),
                         ResourceUtils.getProviderId(taskResource),
                         ResourceUtils.getDiskSource(taskResource)));
-=======
-  static Optional<ResourceLabels> findMatchingDiskSpec(
-      Protos.Resource taskResource,
-      Collection<ResourceSpec> resourceSpecs,
-      Optional<String> resourceNamespace
-  )
-  {
-    if (!ResourceUtils.getResourceId(taskResource).isPresent()) {
-      // SUPPRESS CHECKSTYLE MultipleStringLiteral
-      LOGGER.error("Failed to find resource ID for resource: {}", taskResource);
-      return Optional.empty();
->>>>>>> 240adfd2
     }
     return resourceSpecs
         .stream()
@@ -77,7 +64,6 @@
         );
   }
 
-<<<<<<< HEAD
     static Optional<ResourceLabels> findMatchingResourceSpec(
             Protos.Resource taskResource,
             Collection<ResourceSpec> resourceSpecs,
@@ -93,17 +79,6 @@
                         resourceSpec,
                         ResourceUtils.getResourceId(taskResource).get(),
                         getNamespaceLabel(ResourceUtils.getNamespace(taskResource), resourceNamespace)));
-=======
-  static Optional<ResourceLabels> findMatchingResourceSpec(
-      Protos.Resource taskResource,
-      Collection<ResourceSpec> resourceSpecs,
-      Optional<String> resourceNamespace
-  )
-  {
-    if (!ResourceUtils.getResourceId(taskResource).isPresent()) {
-      LOGGER.error("Failed to find resource ID for resource: {}", taskResource);
-      return Optional.empty();
->>>>>>> 240adfd2
     }
     return resourceSpecs
         .stream()
@@ -116,7 +91,6 @@
         );
   }
 
-<<<<<<< HEAD
     /**
      * @param taskResourceNamespace This is the namespace label from the Mesos
      * @return If the taskResourceNamespace is non-empty, it MUST match with the namespace the scheduler is in.
@@ -136,27 +110,4 @@
             }
         });
     }
-=======
-  /**
-   * @param taskResourceNamespace This is the namespace label from the Mesos
-   * @return If the taskResourceNamespace is non-empty, it MUST match with the namespace the scheduler is in.
-   * If the taskResourceNamespace is empty, we should NOT add a label now.
-   * This is applicable only in the "UPDATE" flow. During creating of new resources, we use the Scheduler namespace.
-   */
-  static Optional<String> getNamespaceLabel(
-      Optional<String> taskResourceNamespace,
-      Optional<String> resourceNamespace
-  )
-  {
-    return taskResourceNamespace.flatMap(x -> {
-      if (!resourceNamespace.isPresent() || !resourceNamespace.get().equals(x)) {
-        LOGGER.error("Resource has [{}] namespace label but scheduler is in [{}] namespace",
-            x, resourceNamespace);
-        return Optional.empty();
-      } else {
-        return taskResourceNamespace;
-      }
-    });
-  }
->>>>>>> 240adfd2
 }