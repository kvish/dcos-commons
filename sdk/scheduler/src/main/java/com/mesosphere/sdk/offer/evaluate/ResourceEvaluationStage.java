--- conflicted
+++ resolved
@@ -23,7 +23,6 @@
  */
 public class ResourceEvaluationStage implements OfferEvaluationStage {
 
-<<<<<<< HEAD
     private final Logger logger;
     private final ResourceSpec resourceSpec;
     private final Collection<String> taskNames;
@@ -103,69 +102,6 @@
         }
 
         return evaluationOutcome;
-=======
-  private final Logger logger;
-
-  private final ResourceSpec resourceSpec;
-
-  private final Optional<String> taskName;
-
-  private final Optional<String> requiredResourceId;
-
-  private final Optional<String> resourceNamespace;
-
-  /**
-   * Creates a new instance for basic resource evaluation.
-   *
-   * @param resourceSpec       the resource spec to be evaluated
-   * @param taskName           the name of the task which will use this resource
-   * @param requiredResourceId any previously reserved resource ID to be required, or empty for a new reservation
-   * @param resourceNamespace  the namespace label, if any, to store in the resource
-   */
-  public ResourceEvaluationStage(
-      ResourceSpec resourceSpec,
-      Optional<String> taskName,
-      Optional<String> requiredResourceId,
-      Optional<String> resourceNamespace)
-  {
-    this.logger = LoggingUtils.getLogger(getClass(), resourceNamespace);
-    this.resourceSpec = resourceSpec;
-    this.taskName = taskName;
-    this.requiredResourceId = requiredResourceId;
-    this.resourceNamespace = resourceNamespace;
-  }
-
-  @Override
-  public EvaluationOutcome evaluate(
-      MesosResourcePool mesosResourcePool,
-      PodInfoBuilder podInfoBuilder)
-  {
-    boolean isRunningExecutor =
-        OfferEvaluationUtils.isRunningExecutor(podInfoBuilder, mesosResourcePool.getOffer());
-    if (!taskName.isPresent() && isRunningExecutor && requiredResourceId.isPresent()) {
-      // This is a resource on a running executor, so it isn't present in the offer, but we need to make sure to
-      // add it to the ExecutorInfo.
-
-      OfferEvaluationUtils.setProtos(
-          podInfoBuilder,
-          ResourceBuilder.fromSpec(resourceSpec, requiredResourceId, resourceNamespace).build(),
-          taskName);
-      return EvaluationOutcome.pass(
-          this,
-          Collections.emptyList(),
-          "Setting info for already running Executor with existing resource with resourceId: '%s'",
-          requiredResourceId)
-          .build();
-    }
-
-    OfferEvaluationUtils.ReserveEvaluationOutcome reserveEvaluationOutcome =
-        OfferEvaluationUtils.evaluateSimpleResource(
-            logger, this, resourceSpec, requiredResourceId, resourceNamespace, mesosResourcePool);
-
-    EvaluationOutcome evaluationOutcome = reserveEvaluationOutcome.getEvaluationOutcome();
-    if (!evaluationOutcome.isPassing()) {
-      return evaluationOutcome;
->>>>>>> 240adfd2
     }
 
     // Use the reservation outcome's resourceId, which is a newly generated UUID if requiredResourceId was empty.
