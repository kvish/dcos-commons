--- conflicted
+++ resolved
@@ -58,7 +58,6 @@
 
   private final Logger logger;
 
-<<<<<<< HEAD
     public List<OfferRecommendation> evaluate(PodInstanceRequirement podInstanceRequirement, List<Protos.Offer> offers)
             throws InvalidRequirementException, IOException {
         // All tasks in the service (used by some PlacementRules):
@@ -159,13 +158,9 @@
                 return recommendations;
             }
         }
-=======
-  private final FrameworkStore frameworkStore;
->>>>>>> 240adfd2
 
   private final StateStore stateStore;
 
-<<<<<<< HEAD
     public List<OfferEvaluationStage> getEvaluationPipeline(
             PodInstanceRequirement podInstanceRequirement,
             Collection<Protos.TaskInfo> allTasks,
@@ -223,9 +218,6 @@
             evaluationPipeline.addAll(getExistingEvaluationPipeline(
                     podInstanceRequirement, thisPodTasks, allTasks, executorInfo, tlsStageBuilder));
         }
-=======
-  private final Optional<OfferOutcomeTracker> offerOutcomeTracker;
->>>>>>> 240adfd2
 
   private final String serviceName;
 
@@ -374,7 +366,6 @@
       return taskInfo;
     }
 
-<<<<<<< HEAD
     private static List<ResourceSpec> getOrderedResourceSpecs(ResourceSet resourceSet) {
         // Statically defined ports, then dynamic ports, then everything else
         List<ResourceSpec> staticPorts = new ArrayList<>();
@@ -392,236 +383,6 @@
                 simpleResources.add(resourceSpec);
             }
         }
-=======
-    String resourceSetId = taskSpec.getResourceSet().getId();
-    List<String> sharedTaskNames = podInstance.getPod().getTasks().stream()
-        .filter(ts -> ts.getResourceSet().getId().equals(resourceSetId))
-        .map(ts -> TaskSpec.getInstanceName(podInstance, ts.getName()))
-        .collect(Collectors.toList());
-
-    for (String taskName : sharedTaskNames) {
-      taskInfo = podTasks.get(taskName);
-      if (taskInfo != null) {
-        return taskInfo;
-      }
-    }
-
-    return null;
-  }
-
-  @SuppressWarnings("checkstyle:ThrowsCount")
-  public List<OfferRecommendation> evaluate(
-      PodInstanceRequirement podInstanceRequirement,
-      List<Protos.Offer> offers)
-      throws InvalidRequirementException, IOException
-  {
-    // All tasks in the service (used by some PlacementRules):
-    Map<String, Protos.TaskInfo> allTasks = stateStore.fetchTasks().stream()
-        .collect(Collectors.toMap(Protos.TaskInfo::getName, Function.identity()));
-    // Preexisting tasks for this pod (if any):
-    Map<String, Protos.TaskInfo> thisPodTasks =
-        TaskUtils.getTaskNames(podInstanceRequirement.getPodInstance()).stream()
-            .map(allTasks::get)
-            .filter(Objects::nonNull)
-            .collect(Collectors.toMap(Protos.TaskInfo::getName, Function.identity()));
-
-    for (int i = 0; i < offers.size(); ++i) {
-      List<OfferEvaluationStage> evaluationStages =
-          getEvaluationPipeline(podInstanceRequirement, allTasks.values(), thisPodTasks);
-
-      Protos.Offer offer = offers.get(i);
-
-      MesosResourcePool resourcePool = new MesosResourcePool(
-          offer, OfferEvaluationUtils.getRole(podInstanceRequirement.getPodInstance().getPod()));
-
-      Map<TaskSpec, GoalStateOverride> overrideMap = new HashMap<>();
-      for (TaskSpec taskSpec : podInstanceRequirement.getPodInstance().getPod().getTasks()) {
-        GoalStateOverride override =
-            stateStore.fetchGoalOverrideStatus(
-                TaskSpec.getInstanceName(podInstanceRequirement.getPodInstance(), taskSpec))
-                .target;
-
-        overrideMap.put(taskSpec, override);
-      }
-
-      PodInfoBuilder podInfoBuilder = new PodInfoBuilder(
-          podInstanceRequirement,
-          serviceName,
-          getTargetConfig(podInstanceRequirement, thisPodTasks),
-          templateUrlFactory,
-          schedulerConfig,
-          thisPodTasks.values(),
-          frameworkStore.fetchFrameworkId().get(),
-          overrideMap);
-      List<EvaluationOutcome> outcomes = new ArrayList<>();
-      int failedOutcomeCount = 0;
-
-      for (OfferEvaluationStage evaluationStage : evaluationStages) {
-        EvaluationOutcome outcome = evaluationStage.evaluate(resourcePool, podInfoBuilder);
-        outcomes.add(outcome);
-        if (!outcome.isPassing()) {
-          failedOutcomeCount++;
-        }
-      }
-
-      StringBuilder outcomeDetails = new StringBuilder();
-      for (EvaluationOutcome outcome : outcomes) {
-        logOutcome(outcomeDetails, outcome, "");
-      }
-      if (outcomeDetails.length() != 0) {
-        // trim extra trailing newline:
-        outcomeDetails.deleteCharAt(outcomeDetails.length() - 1);
-      }
-
-      if (failedOutcomeCount != 0) {
-        logger.info("Offer {}, {}: failed {} of {} evaluation stages:\n{}",
-            i + 1,
-            offer.getId().getValue(),
-            failedOutcomeCount,
-            evaluationStages.size(),
-            outcomeDetails.toString());
-
-        if (offerOutcomeTracker.isPresent()) {
-          offerOutcomeTracker.get().track(new OfferOutcome(
-              podInstanceRequirement.getName(),
-              false,
-              offer,
-              outcomeDetails.toString()));
-        }
-      } else {
-        List<OfferRecommendation> recommendations = outcomes.stream()
-            .map(outcome -> outcome.getOfferRecommendations())
-            .flatMap(xs -> xs.stream())
-            .collect(Collectors.toList());
-        logger.info("Offer {}: passed all {} evaluation stages, returning {} recommendations:\n{}",
-            i + 1, evaluationStages.size(), recommendations.size(), outcomeDetails.toString());
-
-        if (offerOutcomeTracker.isPresent()) {
-          offerOutcomeTracker.get().track(new OfferOutcome(
-              podInstanceRequirement.getName(),
-              true,
-              offer,
-              outcomeDetails.toString()));
-        }
-
-        return recommendations;
-      }
-    }
-
-    return Collections.emptyList();
-  }
-
-  public List<OfferEvaluationStage> getEvaluationPipeline(
-      PodInstanceRequirement podInstanceRequirement,
-      Collection<Protos.TaskInfo> allTasks,
-      Map<String, Protos.TaskInfo> thisPodTasks) throws IOException
-  {
-
-    boolean noLaunchedTasksExist = thisPodTasks
-        .values()
-        .stream()
-        .flatMap(taskInfo -> taskInfo.getResourcesList().stream())
-        .map(ResourceUtils::getResourceId)
-        .filter(Optional::isPresent)
-        .map(Optional::get)
-        .allMatch(String::isEmpty);
-
-    boolean allTasksFailed = thisPodTasks.size() > 0 &&
-        thisPodTasks.values().stream().allMatch(FailureUtils::isPermanentlyFailed);
-
-    final String description;
-    final boolean shouldGetNewRequirement;
-    if (podInstanceRequirement.getRecoveryType().equals(RecoveryType.PERMANENT) || allTasksFailed) {
-      description = "failed";
-      shouldGetNewRequirement = true;
-    } else if (noLaunchedTasksExist) {
-      description = "new";
-      shouldGetNewRequirement = true;
-    } else {
-      description = "existing";
-      shouldGetNewRequirement = false;
-    }
-    logger.info("Generating requirement for {} pod '{}' containing tasks: {}",
-        description,
-        podInstanceRequirement.getPodInstance().getName(),
-        podInstanceRequirement.getTasksToLaunch());
-
-    // Only create a TLS Evaluation Stage builder if the service actually uses TLS certs.
-    // This avoids performing TLS cert generation in cases where the cluster may not support it (e.g. DC/OS Open).
-    boolean anyTasksWithTLS = podInstanceRequirement.getPodInstance().getPod().getTasks().stream()
-        .anyMatch(taskSpec -> !taskSpec.getTransportEncryption().isEmpty());
-    Optional<TLSEvaluationStage.Builder> tlsStageBuilder = anyTasksWithTLS
-        ? Optional.of(new TLSEvaluationStage.Builder(serviceName, schedulerConfig))
-        : Optional.empty();
-
-    List<OfferEvaluationStage> evaluationPipeline = new ArrayList<>();
-    if (shouldGetNewRequirement) {
-      evaluationPipeline.add(new ExecutorEvaluationStage(serviceName, Optional.empty()));
-      evaluationPipeline.addAll(
-          getNewEvaluationPipeline(podInstanceRequirement, allTasks, tlsStageBuilder)
-      );
-    } else {
-      Protos.ExecutorInfo executorInfo =
-          getExecutorInfo(podInstanceRequirement, thisPodTasks.values());
-
-      // An empty ExecutorID indicates we should use a new Executor, otherwise we should attempt to launch
-      // tasks on an already running Executor.
-      String executorIdString = executorInfo.getExecutorId().getValue();
-      Optional<Protos.ExecutorID> executorID = executorIdString.isEmpty() ?
-          Optional.empty() :
-          Optional.of(executorInfo.getExecutorId());
-
-      evaluationPipeline.add(new ExecutorEvaluationStage(serviceName, executorID));
-      evaluationPipeline.addAll(getExistingEvaluationPipeline(
-          podInstanceRequirement, thisPodTasks, allTasks, executorInfo, tlsStageBuilder));
-    }
-
-    return evaluationPipeline;
-  }
-
-  private Protos.ExecutorInfo getExecutorInfo(
-      PodInstanceRequirement podInstanceRequirement,
-      Collection<Protos.TaskInfo> taskInfos)
-  {
-    // Filter which tasks are candidates for executor reuse.  Don't try to reuse your own executor as it may
-    // not be the latest one alive. Look for active executors that belong to the same Pod.
-    List<String> taskNames = TaskUtils.getTaskNames(
-        podInstanceRequirement.getPodInstance(),
-        podInstanceRequirement.getTasksToLaunch());
-    Collection<Protos.TaskInfo> executorReuseCandidates = taskInfos.stream()
-        .filter(taskInfo -> !taskNames.contains(taskInfo.getName()))
-        .collect(Collectors.toList());
-
-    for (Protos.TaskInfo taskInfo : executorReuseCandidates) {
-      if (taskHasReusableExecutor(taskInfo)) {
-        logger.info(
-            "Using existing executor: {}", TextFormat.shortDebugString(taskInfo.getExecutor())
-        );
-        return taskInfo.getExecutor();
-      }
-    }
-
-    // We set an empty ExecutorID to indicate that we are launching a new Executor, NOT reusing a currently running
-    // one.
-    Protos.TaskInfo taskInfo = taskInfos.stream().findFirst().get();
-    Protos.ExecutorInfo executorInfo = taskInfo
-        .getExecutor()
-        .toBuilder()
-        .setExecutorId(Protos.ExecutorID.newBuilder().setValue(""))
-        .build();
-    logger.info("Using new executor derived from task {}: {}",
-        taskInfo.getName(),
-        TextFormat.shortDebugString(executorInfo));
-
-    return executorInfo;
-  }
-
-  private boolean taskHasReusableExecutor(Protos.TaskInfo taskInfo) {
-    Optional<Protos.TaskStatus> taskStatus = stateStore.fetchStatus(taskInfo.getName());
-    if (!taskStatus.isPresent() || FailureUtils.isPermanentlyFailed(taskInfo)) {
-      return false;
-    }
->>>>>>> 240adfd2
 
     Protos.TaskState state = taskStatus.get().getState();
     switch (state) {
@@ -645,7 +406,6 @@
           allTasks, podInstanceRequirement.getPodInstance().getPod().getPlacementRule().get()));
     }
 
-<<<<<<< HEAD
     /**
      * Returns an evaluation pipeline for launching a new task or replacing a permanently failed task.
      *
@@ -667,19 +427,6 @@
         for (VolumeSpec volumeSpec : podInstanceRequirement.getPodInstance().getPod().getVolumes()) {
             evaluationStages.add(VolumeEvaluationStage.getNew(
                     volumeSpec, Collections.emptyList(), resourceNamespace));
-=======
-    for (VolumeSpec volumeSpec : podInstanceRequirement.getPodInstance().getPod().getVolumes()) {
-      evaluationStages.add(VolumeEvaluationStage.getNew(
-          volumeSpec, Optional.empty(), resourceNamespace));
-    }
-
-    // TLS evaluation stages should be added for all tasks regardless of the tasks to launch list to ensure
-    // ExecutorInfo equality when launching new tasks
-    if (tlsStageBuilder.isPresent()) {
-      for (TaskSpec taskSpec : podInstanceRequirement.getPodInstance().getPod().getTasks()) {
-        if (!taskSpec.getTransportEncryption().isEmpty()) {
-          evaluationStages.add(tlsStageBuilder.get().build(taskSpec.getName()));
->>>>>>> 240adfd2
         }
       }
     }
@@ -706,7 +453,6 @@
               resourceSpec, Optional.of(taskName), Optional.empty(), resourceNamespace));
         }
 
-<<<<<<< HEAD
         Map<String, ResourceSet> resourceSetsByTaskSpecName =
                 podInstanceRequirement.getPodInstance().getPod().getTasks().stream()
                 // Create a TreeMap: Doesn't hurt to have consistent ordering when evaluating tasks
@@ -785,25 +531,6 @@
             boolean shouldBeLaunched = podInstanceRequirement.getTasksToLaunch().contains(taskSpecName);
             evaluationStages.add(
                     new LaunchEvaluationStage(serviceName, taskSpecName, shouldBeLaunched));
-=======
-        if (preReservedRole == null && role == null && principal == null) {
-          preReservedRole = resourceSpec.getPreReservedRole();
-          role = resourceSpec.getRole();
-          principal = resourceSpec.getPrincipal();
-        }
-      }
-
-      for (VolumeSpec volumeSpec : entry.getValue().getVolumes()) {
-        evaluationStages.add(VolumeEvaluationStage.getNew(
-            volumeSpec, Optional.of(taskName), resourceNamespace));
-      }
-
-      if (shouldAddExecutorResources) {
-        // The default executor needs a constant amount of resources, account for them here.
-        for (ResourceSpec resourceSpec : getExecutorResources(preReservedRole, role, principal)) {
-          evaluationStages.add(new ResourceEvaluationStage(
-              resourceSpec, Optional.empty(), Optional.empty(), resourceNamespace));
->>>>>>> 240adfd2
         }
         shouldAddExecutorResources = false;
       }
@@ -813,7 +540,6 @@
           new LaunchEvaluationStage(serviceName, taskName, shouldBeLaunched));
     }
 
-<<<<<<< HEAD
     private static Collection<ResourceSpec> getExecutorResourceSpecs(
             SchedulerConfig schedulerConfig, String role, String principal, String preReservedRole) {
         return schedulerConfig.getExecutorResources().entrySet().stream()
@@ -969,82 +695,12 @@
                         podInstanceRequirement.getTasksToLaunch().contains(taskSpecName)));
             }
         }
-=======
-    return evaluationStages;
-  }
-
-  private List<OfferEvaluationStage> getExistingEvaluationPipeline(
-      PodInstanceRequirement podInstanceRequirement,
-      Map<String, Protos.TaskInfo> podTasks,
-      Collection<Protos.TaskInfo> allTasks,
-      Protos.ExecutorInfo executorInfo,
-      Optional<TLSEvaluationStage.Builder> tlsStageBuilder)
-  {
-    List<TaskSpec> taskSpecs = podInstanceRequirement.getPodInstance().getPod().getTasks().stream()
-        .filter(taskSpec -> podInstanceRequirement.getTasksToLaunch().contains(taskSpec.getName()))
-        .collect(Collectors.toList());
-
-    List<OfferEvaluationStage> evaluationStages = new ArrayList<>();
-
-    // TLS evaluation stages should be added for all tasks regardless of the tasks to launch list to ensure
-    // ExecutorInfo equality when launching new tasks
-    if (tlsStageBuilder.isPresent()) {
-      for (TaskSpec taskSpec : podInstanceRequirement.getPodInstance().getPod().getTasks()) {
-        if (!taskSpec.getTransportEncryption().isEmpty()) {
-          evaluationStages.add(tlsStageBuilder.get().build(taskSpec.getName()));
-        }
-      }
-    }
-
-    if (podInstanceRequirement.getPodInstance().getPod().getPlacementRule().isPresent() &&
-        podInstanceRequirement.getRecoveryType().equals(RecoveryType.PERMANENT))
-    {
-      evaluationStages.add(new PlacementRuleEvaluationStage(
-          allTasks, podInstanceRequirement.getPodInstance().getPod().getPlacementRule().get()));
-    }
-
-    ResourceSpec firstResource = taskSpecs.get(0).getResourceSet().getResources().iterator().next();
-    String preReservedRole = firstResource.getPreReservedRole();
-    String role = firstResource.getRole();
-    String principal = firstResource.getPrincipal();
-
-    ExecutorResourceMapper executorResourceMapper = new ExecutorResourceMapper(
-        podInstanceRequirement.getPodInstance().getPod(),
-        getExecutorResources(preReservedRole, role, principal),
-        executorInfo.getResourcesList(),
-        resourceNamespace);
-    executorResourceMapper.getOrphanedResources()
-        .forEach(resource -> evaluationStages.add(new DestroyEvaluationStage(resource)));
-    executorResourceMapper.getOrphanedResources()
-        .forEach(resource -> evaluationStages.add(new UnreserveEvaluationStage(resource)));
-    evaluationStages.addAll(executorResourceMapper.getEvaluationStages());
-
-    for (TaskSpec taskSpec : taskSpecs) {
-      String taskInstanceName =
-          TaskSpec.getInstanceName(podInstanceRequirement.getPodInstance(), taskSpec.getName());
-      Protos.TaskInfo taskInfo = getTaskInfoSharingResourceSet(
-          podInstanceRequirement.getPodInstance(),
-          taskSpec,
-          podTasks
-      );
-      if (taskInfo == null) {
-        logger.error("Failed to fetch task {}.  Cannot generate resource map.", taskInstanceName);
-        return Collections.emptyList();
-      }
-
-      TaskResourceMapper taskResourceMapper =
-          new TaskResourceMapper(taskSpec, taskInfo, resourceNamespace);
-      taskResourceMapper.getOrphanedResources()
-          .forEach(resource -> evaluationStages.add(new UnreserveEvaluationStage(resource)));
-      evaluationStages.addAll(taskResourceMapper.getEvaluationStages());
->>>>>>> 240adfd2
 
       boolean shouldLaunch = podInstanceRequirement.getTasksToLaunch().contains(taskSpec.getName());
       evaluationStages.add(
           new LaunchEvaluationStage(serviceName, taskSpec.getName(), shouldLaunch));
     }
 
-<<<<<<< HEAD
     /**
      * Returns the evaluation stages needed to update the reservations associated with a resource set. In the default
      * case, a resource set is 1:1 with a task, but services may also have multiple tasks that share a single resource
@@ -1084,70 +740,6 @@
         evaluationStages.addAll(taskResourceMapper.getEvaluationStages());
         return evaluationStages;
     }
-=======
-    return evaluationStages;
-  }
-
-  /**
-   * Returns a reasonable configuration ID to be used when launching tasks in a pod.
-   *
-   * @param podInstanceRequirement the pod requirement describing the pod being evaluated and the tasks to be
-   *                               launched within the pod
-   * @param thisPodTasksByName     all TaskInfos for the pod that currently exist (some may be old)
-   * @return a config UUID to be used for the pod. In a config update this would be the target config, and in a
-   * recovery operation this would be the pod's/tasks's current config
-   */
-  @VisibleForTesting
-  UUID getTargetConfig(
-      PodInstanceRequirement podInstanceRequirement,
-      Map<String, Protos.TaskInfo> thisPodTasksByName)
-  {
-    if (podInstanceRequirement.getRecoveryType().equals(RecoveryType.NONE)) {
-      // This is a config update, the pod should use the new/current target config.
-      return targetConfigId;
-    }
-
-    // This is a recovery operation. Reuse the pod's current configuration, and specifically avoid out-of-band
-    // config updates as part of recovering the pod. Select the correct configuration to use for the recovery:
-    RecoveryConfigIDs recoveryConfigIDs =
-        new RecoveryConfigIDs(logger, podInstanceRequirement, thisPodTasksByName);
-
-    Optional<UUID> selectedConfig = recoveryConfigIDs.selectRecoveryConfigID();
-    if (!selectedConfig.isPresent()) {
-      // Fall back to using the scheduler target config. This shouldn't happen (how are we recovering tasks
-      // that have never been launched before?), but just in case...
-      logger.error(
-          "No target configuration could be determined for recovering {}, using scheduler" +
-              "target {}",
-          podInstanceRequirement.getName(),
-          targetConfigId
-      );
-      selectedConfig = Optional.of(targetConfigId);
-    }
-    logger.info(
-        "Recovering {} with config {} ({})",
-        podInstanceRequirement.getName(),
-        selectedConfig.get(),
-        recoveryConfigIDs
-    );
-    return selectedConfig.get();
-  }
-
-  /**
-   * Implementation for selecting the configuration ID to use when recovering task(s) in a pod:
-   * <p>
-   * <ol><li>Filter the pod's tasks to just the ones being recovered in this operation.</li>
-   * <li>If multiple tasks are being recovered, prefer ones that are marked RUNNING, as they are more consistently
-   * updated to new config ids (workaround for DCOS-42539).</li>
-   * <li>If no tasks are found (shouldn't happen?), fall back to using the scheduler's target config.</li></ol>
-   */
-  private static final class RecoveryConfigIDs {
-    private final Logger logger;
-
-    private final Map<String, UUID> runningConfigIDs = new TreeMap<>();
-
-    private final Map<String, UUID> otherConfigIDs = new TreeMap<>();
->>>>>>> 240adfd2
 
     /**
      * Selects the tasks to be launched in a recovery operation, then groups their config UUIDs according to their
