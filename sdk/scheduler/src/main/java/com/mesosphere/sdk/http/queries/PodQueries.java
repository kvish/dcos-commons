package com.mesosphere.sdk.http.queries;

import com.mesosphere.sdk.framework.TaskKiller;
import com.mesosphere.sdk.http.RequestUtils;
import com.mesosphere.sdk.http.ResponseUtils;
import com.mesosphere.sdk.http.types.GroupedTasks;
import com.mesosphere.sdk.http.types.TaskInfoAndStatus;
import com.mesosphere.sdk.offer.LoggingUtils;
import com.mesosphere.sdk.offer.TaskException;
import com.mesosphere.sdk.offer.TaskUtils;
import com.mesosphere.sdk.offer.taskdata.TaskLabelReader;
import com.mesosphere.sdk.scheduler.recovery.FailureUtils;
import com.mesosphere.sdk.scheduler.recovery.RecoveryType;
import com.mesosphere.sdk.specification.PodInstance;
import com.mesosphere.sdk.specification.ServiceSpec;
import com.mesosphere.sdk.state.ConfigStore;
import com.mesosphere.sdk.state.GoalStateOverride;
import com.mesosphere.sdk.state.StateStore;

import com.google.common.annotations.VisibleForTesting;
import org.apache.mesos.Protos;
import org.json.JSONArray;
import org.json.JSONException;
import org.json.JSONObject;
import org.slf4j.Logger;

import javax.ws.rs.core.Response;

import java.util.ArrayList;
import java.util.Collection;
import java.util.Collections;
import java.util.HashSet;
import java.util.List;
import java.util.Map;
import java.util.Optional;
import java.util.Set;
import java.util.TreeSet;
import java.util.stream.Collectors;

/**
 * A read-only API for accessing information about the pods which compose the service, and restarting/replacing those
 * pods.
 */
public final class PodQueries {

  private static final Logger LOGGER = LoggingUtils.getLogger(PodQueries.class);

  private static final FailureSetter DEFAULT_FAILURE_SETTER = new FailureSetter();

  /**
   * Pod 'name' to use in responses for tasks which have no pod information.
   */
  private static final String UNKNOWN_POD_LABEL = "UNKNOWN_POD";

  private PodQueries() {
    // do not instantiate
  }

  /**
   * Produces a listing of all pod instance names.
   */
  public static Response list(StateStore stateStore) {
    try {
      Set<String> podNames = new TreeSet<>();
      List<String> unknownTaskNames = new ArrayList<>();
      for (Protos.TaskInfo taskInfo : stateStore.fetchTasks()) {
        TaskLabelReader labels = new TaskLabelReader(taskInfo);
        try {
          podNames.add(PodInstance.getName(labels.getType(), labels.getIndex()));
        } catch (Exception e) { // SUPPRESS CHECKSTYLE IllegalCatch
          LOGGER.warn(
              String.format(
                  "Failed to extract pod information from task %s",
                  taskInfo.getName()
              ),
              e
          );
          unknownTaskNames.add(taskInfo.getName());
        }
      }

      JSONArray jsonArray = new JSONArray(podNames);

      if (!unknownTaskNames.isEmpty()) {
        Collections.sort(unknownTaskNames);
        for (String unknownName : unknownTaskNames) {
          jsonArray.put(String.format("%s_%s", UNKNOWN_POD_LABEL, unknownName));
        }
      }
      return ResponseUtils.jsonOkResponse(jsonArray);
    } catch (Exception e) { // SUPPRESS CHECKSTYLE IllegalCatch
      LOGGER.error("Failed to fetch list of pods", e);
      return Response.serverError().build();
    }
  }

  /**
   * Produces the summary statuses of all pod instances.
   */
  public static Response getStatuses(StateStore stateStore, String serviceName) {
    try {
      // Group the tasks by pod:
      GroupedTasks groupedTasks = GroupedTasks.create(stateStore);

      // Output statuses for all tasks in each pod:
      JSONObject responseJson = new JSONObject();
      responseJson.put("service", serviceName);
      for (Map.Entry<String, Map<Integer, List<TaskInfoAndStatus>>> podType
          : groupedTasks.byPodTypeAndIndex.entrySet())
      {
        JSONObject podJson = new JSONObject();
        podJson.put("name", podType.getKey()); // SUPPRESS CHECKSTYLE MultipleStringLiterals
        for (Map.Entry<Integer, List<TaskInfoAndStatus>> podInstance :
            podType.getValue().entrySet())
        {
          // SUPPRESS CHECKSTYLE MultipleStringLiterals
          podJson.append("instances", getPodInstanceStatusJson(
              stateStore,
              PodInstance.getName(podType.getKey(), podInstance.getKey()),
              podInstance.getValue()));
        }
        responseJson.append("pods", podJson); // SUPPRESS CHECKSTYLE MultipleStringLiterals
      }

      // Output an 'unknown pod' instance for any tasks which didn't have a resolvable pod:
      if (!groupedTasks.unknownPod.isEmpty()) {
        JSONObject podTypeJson = new JSONObject();
        podTypeJson.put("name", UNKNOWN_POD_LABEL);
        podTypeJson.append("instances", getPodInstanceStatusJson(
            stateStore,
            PodInstance.getName(UNKNOWN_POD_LABEL, 0),
            groupedTasks.unknownPod));
        responseJson.append("pods", podTypeJson);
      }

      return ResponseUtils.jsonOkResponse(responseJson);
    } catch (Exception e) { // SUPPRESS CHECKSTYLE IllegalCatch
      LOGGER.error("Failed to fetch collated list of task statuses by pod", e);
      return Response.serverError().build();
    }
  }

  /**
   * Produces the summary status of a single pod instance.
   */
  public static Response getStatus(StateStore stateStore, String podInstanceName) {
    try {
      Optional<Collection<TaskInfoAndStatus>> podTasks =
          GroupedTasks.create(stateStore).getPodInstanceTasks(podInstanceName);
      if (!podTasks.isPresent()) {
        return podNotFoundResponse(podInstanceName);
      }
      return ResponseUtils.jsonOkResponse(
          getPodInstanceStatusJson(stateStore, podInstanceName, podTasks.get())
      );
    } catch (Exception e) { // SUPPRESS CHECKSTYLE IllegalCatch
      LOGGER.error(String.format("Failed to fetch status for pod '%s'", podInstanceName), e);
      return Response.serverError().build();
    }
  }

  /**
   * Produces the full information for a single pod instance.
   */
  public static Response getInfo(StateStore stateStore, String podInstanceName) {
    try {
      Optional<Collection<TaskInfoAndStatus>> podTasks =
          GroupedTasks.create(stateStore).getPodInstanceTasks(podInstanceName);
      if (!podTasks.isPresent()) {
        return podNotFoundResponse(podInstanceName);
      }
      return ResponseUtils.jsonResponseBean(podTasks.get(), Response.Status.OK);
    } catch (Exception e) { // SUPPRESS CHECKSTYLE IllegalCatch
      LOGGER.error(String.format("Failed to fetch info for pod '%s'", podInstanceName), e);
      return Response.serverError().build();
    }
<<<<<<< HEAD

    private static Response overrideGoalState(
            StateStore stateStore, String podInstanceName, Set<String> taskNameFilter, GoalStateOverride override) {
        Optional<Collection<TaskInfoAndStatus>> allPodTasks =
                GroupedTasks.create(stateStore).getPodInstanceTasks(podInstanceName);
        if (!allPodTasks.isPresent()) {
            return podNotFoundResponse(podInstanceName);
        }
        Collection<TaskInfoAndStatus> podTasks =
                RequestUtils.filterPodTasks(podInstanceName, allPodTasks.get(), taskNameFilter);
        if (podTasks.isEmpty() || podTasks.size() < taskNameFilter.size()) {
            // one or more requested tasks were not found.
            LOGGER.error("Request had task filter: {} but pod '{}' tasks are: {} (matching: {})",
                    taskNameFilter,
                    podInstanceName,
                    allPodTasks.get().stream().map(t -> t.getInfo().getName()).collect(Collectors.toList()),
                    podTasks.stream().map(t -> t.getInfo().getName()).collect(Collectors.toList()));
            return podNotFoundResponse(podInstanceName);
        }

        // invoke the restart request itself against ALL tasks. this ensures that they're ALL flagged as failed via
        // FailureUtils, which is then checked by DefaultRecoveryPlanManager.
        LOGGER.info("Performing {} goal state override of {} tasks in pod {}:",
                override, podTasks.size(), podInstanceName);

        // First pass: Store the desired override for each task
        GoalStateOverride.Status pendingStatus = override.newStatus(GoalStateOverride.Progress.PENDING);
        for (TaskInfoAndStatus taskToOverride : podTasks) {
            stateStore.storeGoalOverrideStatus(taskToOverride.getInfo().getName(), pendingStatus);
        }

        // Second pass: Restart the tasks. They will be updated to IN_PROGRESS once we receive a terminal TaskStatus.
        return killTasks(podInstanceName, podTasks);
=======
  }

  /**
   * Restarts a pod in a "paused" debug mode.
   */
  public static Response pause(StateStore stateStore, String podName, String bodyPayload) {
    Set<String> taskFilter;
    try {
      taskFilter = new HashSet<>(RequestUtils.parseJsonList(bodyPayload));
    } catch (JSONException e) {
      // SUPPRESS CHECKSTYLE MultipleStringLiterals
      LOGGER.error(String.format("Failed to parse task filter '%s'", bodyPayload), e);
      return Response.status(Response.Status.BAD_REQUEST).build();
>>>>>>> 240adfd2
    }
    try {
      return overrideGoalState(stateStore, podName, taskFilter, GoalStateOverride.PAUSED);
    } catch (Exception e) { // SUPPRESS CHECKSTYLE IllegalCatch
      LOGGER.error(
          String.format(
              "Failed to pause pod '%s' with task filter '%s'",
              podName,
              taskFilter
          ),
          e
      );
      return Response.serverError().build();
    }
  }

  /**
   * Restarts a pod in a normal state following a prior "pause" command.
   */
  public static Response resume(StateStore stateStore, String podName, String bodyPayload) {
    Set<String> taskFilter;
    try {
      taskFilter = new HashSet<>(RequestUtils.parseJsonList(bodyPayload));
    } catch (JSONException e) {
      LOGGER.error(String.format("Failed to parse task filter '%s'", bodyPayload), e);
      return Response.status(Response.Status.BAD_REQUEST).build();
    }
    try {
      return overrideGoalState(stateStore, podName, taskFilter, GoalStateOverride.NONE);
    } catch (Exception e) { // SUPPRESS CHECKSTYLE IllegalCatch
      LOGGER.error(
          String.format(
              "Failed to resume pod '%s' with task filter '%s'",
              podName,
              taskFilter
          ),
          e
      );
      return Response.serverError().build();
    }
  }

  private static Response overrideGoalState(
      StateStore stateStore,
      String podInstanceName,
      Set<String> taskNameFilter,
      GoalStateOverride override)
  {
    Optional<Collection<TaskInfoAndStatus>> allPodTasks =
        GroupedTasks.create(stateStore).getPodInstanceTasks(podInstanceName);
    if (!allPodTasks.isPresent()) {
      return podNotFoundResponse(podInstanceName);
    }
    Collection<TaskInfoAndStatus> podTasks =
        RequestUtils.filterPodTasks(podInstanceName, allPodTasks.get(), taskNameFilter);
    if (podTasks.isEmpty() || podTasks.size() < taskNameFilter.size()) {
      // one or more requested tasks were not found.
      LOGGER.error("Request had task filter: {} but pod '{}' tasks are: {} (matching: {})",
          taskNameFilter,
          podInstanceName,
          allPodTasks.get().stream().map(t -> t.getInfo().getName()).collect(Collectors.toList()),
          podTasks.stream().map(t -> t.getInfo().getName()).collect(Collectors.toList()));
      return podNotFoundResponse(podInstanceName);
    }

<<<<<<< HEAD
    @VisibleForTesting
    static Response restartPod(
            StateStore stateStore,
            ConfigStore<ServiceSpec> configStore,
            String podInstanceName,
            RecoveryType recoveryType,
            FailureSetter failureSetter) {
        // look up all tasks in the provided pod name:
        Optional<Collection<TaskInfoAndStatus>> podTasks =
                GroupedTasks.create(stateStore).getPodInstanceTasks(podInstanceName);
        if (!podTasks.isPresent() || podTasks.get().isEmpty()) { // shouldn't ever be empty, but just in case
            return podNotFoundResponse(podInstanceName);
        }

        // invoke the restart request itself against ALL tasks. this ensures that they're ALL flagged as failed via
        // FailureUtils, which is then checked by DefaultRecoveryPlanManager.
        LOGGER.info("Performing {} of pod {} by killing {} tasks:",
                recoveryType == RecoveryType.PERMANENT ? "replace" : "restart", podInstanceName, podTasks.get().size());

        if (recoveryType.equals(RecoveryType.PERMANENT)) {
            Collection<Protos.TaskInfo> taskInfos = podTasks.get().stream()
                    .map(taskInfoAndStatus -> taskInfoAndStatus.getInfo())
                    .collect(Collectors.toList());
            failureSetter.setFailure(configStore, stateStore, taskInfos);
        }

        return killTasks(podInstanceName, podTasks.get());
=======
    // invoke the restart request itself against ALL tasks. this ensures that they're ALL flagged as failed via
    // FailureUtils, which is then checked by DefaultRecoveryPlanManager.
    LOGGER.info("Performing {} goal state override of {} tasks in pod {}:",
        override, podTasks.size(), podInstanceName);

    // First pass: Store the desired override for each task
    GoalStateOverride.Status pendingStatus = override.newStatus(GoalStateOverride.Progress.PENDING);
    for (TaskInfoAndStatus taskToOverride : podTasks) {
      stateStore.storeGoalOverrideStatus(taskToOverride.getInfo().getName(), pendingStatus);
>>>>>>> 240adfd2
    }

    // Second pass: Restart the tasks. They will be updated to IN_PROGRESS once we receive a terminal TaskStatus.
    return killTasks(podInstanceName, podTasks, RecoveryType.TRANSIENT);
  }

  /**
   * Restarts a pod instance in-place.
   */
  public static Response restart(
      StateStore stateStore,
      ConfigStore<ServiceSpec> configStore,
      String podInstanceName,
      RecoveryType recoveryType)
  {
    try {
      return restartPod(
          stateStore,
          configStore,
          podInstanceName,
          recoveryType,
          DEFAULT_FAILURE_SETTER);
    } catch (Exception e) { // SUPPRESS CHECKSTYLE IllegalCatch
      LOGGER.error(String.format("Failed to %s pod '%s'",
          recoveryType == RecoveryType.PERMANENT ? "replace" : "restart", podInstanceName), e);
      return Response.serverError().build();
    }
  }

  @VisibleForTesting
  static Response restartPod(
      StateStore stateStore,
      ConfigStore<ServiceSpec> configStore,
      String podInstanceName,
      RecoveryType recoveryType,
      FailureSetter failureSetter)
  {
    // look up all tasks in the provided pod name:
    Optional<Collection<TaskInfoAndStatus>> podTasks =
        GroupedTasks.create(stateStore).getPodInstanceTasks(podInstanceName);
    // shouldn't ever be empty, but just in case
    if (!podTasks.isPresent() || podTasks.get().isEmpty()) {
      return podNotFoundResponse(podInstanceName);
    }

<<<<<<< HEAD
    private static Response killTasks(String podName, Collection<TaskInfoAndStatus> tasksToKill) {
        for (TaskInfoAndStatus taskToKill : tasksToKill) {
            final Protos.TaskInfo taskInfo = taskToKill.getInfo();
            if (taskToKill.hasStatus()) {
                LOGGER.info("  {} ({}): currently has status {}",
                        taskInfo.getName(),
                        taskInfo.getTaskId().getValue(),
                        taskToKill.getStatus().get().getState());
            } else {
                LOGGER.info("  {} ({}): no status available",
                        taskInfo.getName(),
                        taskInfo.getTaskId().getValue());
            }
            TaskKiller.killTask(taskInfo.getTaskId());
        }
=======
    // invoke the restart request itself against ALL tasks. this ensures that they're ALL flagged as failed via
    // FailureUtils, which is then checked by DefaultRecoveryPlanManager.
    LOGGER.info("Performing {} restart of pod {} by killing {} tasks:",
        recoveryType, podInstanceName, podTasks.get().size());
>>>>>>> 240adfd2

    if (recoveryType.equals(RecoveryType.PERMANENT)) {
      Collection<Protos.TaskInfo> taskInfos = podTasks.get().stream()
          .map(TaskInfoAndStatus::getInfo)
          .collect(Collectors.toList());
      failureSetter.setFailure(configStore, stateStore, taskInfos);
    }

    return killTasks(podInstanceName, podTasks.get(), recoveryType);
  }

  private static Set<PodInstance> getPods(
      ConfigStore<ServiceSpec> configStore, Collection<Protos.TaskInfo> taskInfos)
  {
    Set<PodInstance> podInstances = new HashSet<>();
    for (Protos.TaskInfo taskInfo : taskInfos) {
      if (taskInfo.getTaskId().getValue().isEmpty()) {
        // Skip marking 'stub' tasks which haven't been launched as permanently failed:
        LOGGER.info("Not marking task {} as failed due to empty taskId", taskInfo.getName());
        continue;
      }
      try {
        podInstances.add(TaskUtils.getPodInstance(configStore, taskInfo));
      } catch (TaskException e) {
        LOGGER.error(
            String.format(
                "Failed to get pod for task %s",
                taskInfo.getTaskId().getValue()
            ),
            e
        );
      }
    }

    return podInstances;
  }

  private static Response killTasks(
      String podName,
      Collection<TaskInfoAndStatus> tasksToKill,
      RecoveryType recoveryType)
  {
    for (TaskInfoAndStatus taskToKill : tasksToKill) {
      final Protos.TaskInfo taskInfo = taskToKill.getInfo();
      if (taskToKill.hasStatus()) {
        LOGGER.info("  {} ({}): currently has status {}",
            taskInfo.getName(),
            taskInfo.getTaskId().getValue(),
            taskToKill.getStatus().get().getState());
      } else {
        LOGGER.info("  {} ({}): no status available",
            taskInfo.getName(),
            taskInfo.getTaskId().getValue());
      }
      TaskKiller.killTask(taskInfo.getTaskId());
    }

    JSONObject json = new JSONObject();
    json.put("pod", podName);
    json.put(
        "tasks", // SUPPRESS CHECKSTYLE MultipleStringLiterals
        tasksToKill.stream().map(t -> t.getInfo().getName()).collect(Collectors.toList())
    );
    return ResponseUtils.jsonOkResponse(json);
  }

  /**
   * Returns a JSON object describing a pod instance and its tasks of the form:
   * <code>{
   * "name": "pod-0",
   * "tasks": [ {
   * "id": "pod-0-server",
   * "name": "server",
   * "status": "RUNNING"
   * }, ... ]
   * }</code>
   */
  private static JSONObject getPodInstanceStatusJson(
      StateStore stateStore, String podInstanceName, Collection<TaskInfoAndStatus> tasks)
  {
    JSONObject jsonPod = new JSONObject();
    jsonPod.put("name", podInstanceName);
    for (TaskInfoAndStatus task : tasks) {
      JSONObject jsonTask = new JSONObject();
      jsonTask.put("id", task.getInfo().getTaskId().getValue());
      jsonTask.put("name", task.getInfo().getName());
      Optional<String> stateString = getTaskStateString(
          stateStore,
          task.getInfo().getName(),
          task.getStatus()
      );
      stateString.ifPresent(s -> jsonTask.put("status", s));
      jsonPod.append("tasks", jsonTask);
    }
    return jsonPod;
  }

  private static Optional<String> getTaskStateString(
      StateStore stateStore, String taskName, Optional<Protos.TaskStatus> mesosStatus)
  {
    GoalStateOverride.Status overrideStatus = stateStore.fetchGoalOverrideStatus(taskName);
    if (!mesosStatus.isPresent()) {
      // This task has never been prepared -- even if its goal state is overridden, it doesn't have a run state.
      return Optional.empty();
    } else if (!GoalStateOverride.Status.INACTIVE.equals(overrideStatus)) {
      // This task is affected by an override. Use the override status as applicable.
      switch (overrideStatus.progress) {
        case COMPLETE:
          return Optional.of(overrideStatus.target.getSerializedName());
        case IN_PROGRESS:
        case PENDING:
          return Optional.of(overrideStatus.target.getTransitioningName());
        default:
          LOGGER.error("Unsupported progress state: {}", overrideStatus.progress);
          return Optional.empty();
      }
    }

    String stateString = mesosStatus.get().getState().toString();
    // should always be the case
    if (stateString.startsWith("TASK_")) { // SUPPRESS CHECKSTYLE MultipleStringLiterals
      // Trim "TASK_" prefix ("TASK_RUNNING" => "RUNNING"):
      stateString = stateString.substring("TASK_".length());
    }
    return Optional.of(stateString);
  }

  private static Response podNotFoundResponse(String podInstanceName) {
    return ResponseUtils.notFoundResponse("Pod " + podInstanceName);
  }

  /**
   * Broken out into a separate callback to simplify unit testing.
   */
  @VisibleForTesting
  static class FailureSetter {
    /**
     * Default behavior: Set permanently failed bit in state store tasks.
     */
    public void setFailure(
        ConfigStore<ServiceSpec> configStore,
        StateStore stateStore,
        Collection<Protos.TaskInfo> taskInfos)
    {
      getPods(configStore, taskInfos)
          .forEach(podInstance -> FailureUtils.setPermanentlyFailed(stateStore, podInstance));
    }
  }
}<|MERGE_RESOLUTION|>--- conflicted
+++ resolved
@@ -174,7 +174,6 @@
       LOGGER.error(String.format("Failed to fetch info for pod '%s'", podInstanceName), e);
       return Response.serverError().build();
     }
-<<<<<<< HEAD
 
     private static Response overrideGoalState(
             StateStore stateStore, String podInstanceName, Set<String> taskNameFilter, GoalStateOverride override) {
@@ -208,21 +207,6 @@
 
         // Second pass: Restart the tasks. They will be updated to IN_PROGRESS once we receive a terminal TaskStatus.
         return killTasks(podInstanceName, podTasks);
-=======
-  }
-
-  /**
-   * Restarts a pod in a "paused" debug mode.
-   */
-  public static Response pause(StateStore stateStore, String podName, String bodyPayload) {
-    Set<String> taskFilter;
-    try {
-      taskFilter = new HashSet<>(RequestUtils.parseJsonList(bodyPayload));
-    } catch (JSONException e) {
-      // SUPPRESS CHECKSTYLE MultipleStringLiterals
-      LOGGER.error(String.format("Failed to parse task filter '%s'", bodyPayload), e);
-      return Response.status(Response.Status.BAD_REQUEST).build();
->>>>>>> 240adfd2
     }
     try {
       return overrideGoalState(stateStore, podName, taskFilter, GoalStateOverride.PAUSED);
@@ -288,7 +272,6 @@
       return podNotFoundResponse(podInstanceName);
     }
 
-<<<<<<< HEAD
     @VisibleForTesting
     static Response restartPod(
             StateStore stateStore,
@@ -316,17 +299,6 @@
         }
 
         return killTasks(podInstanceName, podTasks.get());
-=======
-    // invoke the restart request itself against ALL tasks. this ensures that they're ALL flagged as failed via
-    // FailureUtils, which is then checked by DefaultRecoveryPlanManager.
-    LOGGER.info("Performing {} goal state override of {} tasks in pod {}:",
-        override, podTasks.size(), podInstanceName);
-
-    // First pass: Store the desired override for each task
-    GoalStateOverride.Status pendingStatus = override.newStatus(GoalStateOverride.Progress.PENDING);
-    for (TaskInfoAndStatus taskToOverride : podTasks) {
-      stateStore.storeGoalOverrideStatus(taskToOverride.getInfo().getName(), pendingStatus);
->>>>>>> 240adfd2
     }
 
     // Second pass: Restart the tasks. They will be updated to IN_PROGRESS once we receive a terminal TaskStatus.
@@ -372,7 +344,6 @@
       return podNotFoundResponse(podInstanceName);
     }
 
-<<<<<<< HEAD
     private static Response killTasks(String podName, Collection<TaskInfoAndStatus> tasksToKill) {
         for (TaskInfoAndStatus taskToKill : tasksToKill) {
             final Protos.TaskInfo taskInfo = taskToKill.getInfo();
@@ -388,12 +359,6 @@
             }
             TaskKiller.killTask(taskInfo.getTaskId());
         }
-=======
-    // invoke the restart request itself against ALL tasks. this ensures that they're ALL flagged as failed via
-    // FailureUtils, which is then checked by DefaultRecoveryPlanManager.
-    LOGGER.info("Performing {} restart of pod {} by killing {} tasks:",
-        recoveryType, podInstanceName, podTasks.get().size());
->>>>>>> 240adfd2
 
     if (recoveryType.equals(RecoveryType.PERMANENT)) {
       Collection<Protos.TaskInfo> taskInfos = podTasks.get().stream()
