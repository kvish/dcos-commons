--- conflicted
+++ resolved
@@ -22,62 +22,10 @@
  */
 public class SendOffer implements Send {
 
-<<<<<<< HEAD
     private final String podType;
     private final Optional<String> podToReuse;
     private final String hostname;
     private final int count;
-=======
-  /**
-   * Default executors have an additional overhead of 0.1 CPU, 32MB RAM, and 256MB disk.
-   */
-  private static final List<Protos.Resource> DEFAULT_EXECUTOR_RESOURCES = Arrays.asList(
-      toUnreservedResource(Constants.CPUS_RESOURCE_TYPE, scalar(Constants.DEFAULT_EXECUTOR_CPUS), false),
-      toUnreservedResource(Constants.MEMORY_RESOURCE_TYPE, scalar(Constants.DEFAULT_EXECUTOR_MEMORY), false),
-      toUnreservedResource(Constants.DISK_RESOURCE_TYPE, scalar(Constants.DEFAULT_EXECUTOR_DISK), false));
-
-  private final String podType;
-
-  private final Optional<String> podToReuse;
-
-  private final String hostname;
-
-  private final int count;
-
-  private SendOffer(String podType, Optional<String> podToReuse, String hostname, int count) {
-    this.podType = podType;
-    this.podToReuse = podToReuse;
-    this.hostname = hostname;
-    this.count = count;
-  }
-
-  private static Protos.Resource toUnreservedResource(ResourceSpec resourceSpec) {
-    boolean isMountDisk = resourceSpec instanceof VolumeSpec &&
-        ((VolumeSpec) resourceSpec).getType() == VolumeSpec.Type.MOUNT;
-    return toUnreservedResource(resourceSpec.getName(), resourceSpec.getValue(), isMountDisk);
-  }
-
-  @SuppressWarnings("deprecation") // for Resource.setRole()
-  private static Protos.Resource toUnreservedResource(String resourceName, Protos.Value value, boolean isMountDisk) {
-    Protos.Resource.Builder resourceBuilder = Protos.Resource.newBuilder()
-        .setRole("*")
-        .setName(resourceName)
-        .setType(value.getType());
-
-    switch (value.getType()) {
-      case SCALAR:
-        resourceBuilder.setScalar(value.getScalar());
-        break;
-      case RANGES:
-        resourceBuilder.setRanges(value.getRanges());
-        break;
-      case SET:
-        resourceBuilder.setSet(value.getSet());
-        break;
-      default:
-        throw new IllegalArgumentException("Unsupported value type: " + value);
-    }
->>>>>>> 240adfd2
 
     if (isMountDisk) {
       resourceBuilder.getDiskBuilder().getSourceBuilder()
@@ -183,7 +131,6 @@
 
     private String hostname;
 
-<<<<<<< HEAD
         // In addition to the resources required by the tasks, add some resources for the Default Executor overhead.
         // Note that if custom executors are being exercised, these marginal resources are not used and are effectively
         // just ignored.
@@ -191,9 +138,6 @@
             offerBuilder.addResources(
                     toUnreservedResource(Constants.CPUS_RESOURCE_TYPE, ServiceTestRunner.EXECUTOR_CPUS, false));
         }
-=======
-    private int count;
->>>>>>> 240adfd2
 
     /**
      * Creates a new offer which matches the resource requirements for the specified pod. By default, new unreserved
@@ -238,12 +182,4 @@
       this.count = count;
       return this;
     }
-<<<<<<< HEAD
-=======
-
-    public SendOffer build() {
-      return new SendOffer(podType, podToReuse, hostname, count);
-    }
-  }
->>>>>>> 240adfd2
 }