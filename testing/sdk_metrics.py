--- conflicted
+++ resolved
@@ -10,11 +10,7 @@
 import json
 import logging
 import retrying
-<<<<<<< HEAD
-from typing import Any, Callable, Dict, List, Optional
-=======
 from typing import Any, Callable, Dict, List, Optional, Union
->>>>>>> 0a7ab39b
 
 import sdk_cmd
 import sdk_tasks
@@ -93,19 +89,6 @@
     return bool(check_for_value())
 
 
-<<<<<<< HEAD
-def wait_for_metrics_from_cli(task_name: str, timeout_seconds: int) -> Dict[str, Any]:
-    @retrying.retry(
-        wait_fixed=1000, stop_max_delay=timeout_seconds * 1000, retry_on_result=lambda res: not res
-    )
-    def _getter() -> Dict[str, Any]:
-        return get_metrics_from_cli(task_name)
-
-    return dict(_getter())
-
-
-def get_metrics_from_cli(task_name: str) -> Dict[str, Any]:
-=======
 def wait_for_metrics_from_cli(task_name: str, timeout_seconds: int) -> List[Dict[str, Any]]:
     @retrying.retry(
         wait_fixed=1000, stop_max_delay=timeout_seconds * 1000, retry_on_result=lambda res: not res
@@ -117,7 +100,6 @@
 
 
 def get_metrics_from_cli(task_name: str) -> Union[Dict[str, Any], List[Dict[str, Any]]]:
->>>>>>> 0a7ab39b
     cmd_list = ["task", "metrics", "details", "--json", task_name]
     rc, stdout, stderr = sdk_cmd.run_cli(" ".join(cmd_list))
     if rc:
@@ -130,11 +112,7 @@
         log.error("Error decoding JSON from %s: %s", stdout, json_error)
         raise
 
-<<<<<<< HEAD
-    return dict(metrics)
-=======
     return list(metrics)
->>>>>>> 0a7ab39b
 
 
 def get_metrics(package_name: str, service_name: str, pod_name: str, task_name: str) -> List:
