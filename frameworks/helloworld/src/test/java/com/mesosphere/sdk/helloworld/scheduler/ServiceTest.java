package com.mesosphere.sdk.helloworld.scheduler;

import com.mesosphere.sdk.offer.CommonIdUtils;
import com.mesosphere.sdk.offer.ResourceUtils;
import com.mesosphere.sdk.scheduler.plan.DefaultPhase;
import com.mesosphere.sdk.scheduler.plan.Phase;
import com.mesosphere.sdk.scheduler.plan.Plan;
import com.mesosphere.sdk.scheduler.plan.PodInstanceRequirement;
import com.mesosphere.sdk.scheduler.plan.Status;
import com.mesosphere.sdk.scheduler.plan.Step;
import com.mesosphere.sdk.scheduler.plan.strategy.SerialStrategy;
import com.mesosphere.sdk.scheduler.recovery.RecoveryPlanOverrider;
import com.mesosphere.sdk.scheduler.recovery.RecoveryPlanOverriderFactory;
import com.mesosphere.sdk.scheduler.recovery.RecoveryStep;
import com.mesosphere.sdk.scheduler.recovery.RecoveryType;
import com.mesosphere.sdk.scheduler.recovery.constrain.UnconstrainedLaunchConstrainer;
import com.mesosphere.sdk.state.StateStore;
import com.mesosphere.sdk.state.StateStoreUtils;
import com.mesosphere.sdk.storage.Persister;
import com.mesosphere.sdk.testing.AcceptEntry;
import com.mesosphere.sdk.testing.ClusterState;
import com.mesosphere.sdk.testing.Expect;
import com.mesosphere.sdk.testing.LaunchedTask;
import com.mesosphere.sdk.testing.Send;
import com.mesosphere.sdk.testing.ServiceTestResult;
import com.mesosphere.sdk.testing.ServiceTestRunner;
import com.mesosphere.sdk.testing.SimulationTick;

import org.apache.mesos.Protos;
import org.apache.mesos.SchedulerDriver;
import org.junit.After;
import org.junit.Assert;
import org.junit.Test;
import org.mockito.Mockito;

import java.io.File;
import java.util.ArrayList;
import java.util.Arrays;
import java.util.Collection;
import java.util.Collections;
import java.util.HashMap;
import java.util.List;
import java.util.Map;
import java.util.Optional;
import java.util.TreeMap;
import java.util.TreeSet;
import java.util.UUID;
import java.util.stream.Collectors;

/**
 * Tests for the hello world service and its example yml files.
 */
public class ServiceTest {

  private static final String VALID_HOSTNAME_CONSTRAINT = "[[\"hostname\", \"UNIQUE\"]]";

  private static final String INVALID_HOSTNAME_CONSTRAINT = "[[\\\"hostname\\\", \"UNIQUE\"]]";

  @After
  public void afterTest() {
    Mockito.validateMockitoUsage();
  }

  /**
   * Validates service deployment in the default configuration case.
   */
  @Test
  public void testDefaultDeployment() throws Exception {
    ServiceTestResult result = new ServiceTestRunner().run(getDefaultDeploymentTicks());
    // After deployment completed, service should have stored that fact to ZK:
    Assert.assertTrue(StateStoreUtils.getDeploymentWasCompleted(new StateStore(result.getPersister())));
  }

  /**
   * Validates service deployment in the default configuration case, but within custom namespaces.
   */
  @Test
  public void testDefaultDeploymentWithNamespace() throws Exception {
    // Exercise slashes in name:
    ServiceTestResult result = new ServiceTestRunner()
        .enableMultiService("frameworkName")
        .setOptions("service.name", "/path/to/namespace")
        .run(getDefaultDeploymentTicks());
    // Validate that nothing was stored under the default root persister paths:
    checkNotFound(result.getPersister(), "/Tasks");
    checkNotFound(result.getPersister(), "/Configurations");
    byte[] frameworkId = result.getPersister().get("/FrameworkID");
    checkNamespace(result, "path.to.namespace", "/path/to/namespace", "/Services/path__to__namespace");

    // A different service name (and namespace) should ignore the state of the first namespace:
    result = new ServiceTestRunner()
        .setState(result)
        .enableMultiService("frameworkName")
        .setOptions("service.name", "test-namespace")
        .run(getDefaultDeploymentTicks());
    // Again, nothing stored under the default root persister paths, but prior namespace IS present:
    checkNotFound(result.getPersister(), "/Tasks");
    checkNotFound(result.getPersister(), "/Configurations");
    Assert.assertEquals(3, result.getPersister().getChildren("/Services/path__to__namespace/Tasks").size());
    Assert.assertEquals(1, result.getPersister().getChildren("/Services/path__to__namespace/Configurations").size());
    Assert.assertArrayEquals(frameworkId, result.getPersister().get("/FrameworkID"));
    checkNamespace(result, "test-namespace", "test-namespace", "/Services/test-namespace");

    // No-namespace should ignore both of the above:
    result = new ServiceTestRunner()
        .setState(result)
        // default service name: hello-world
        .run(getDefaultDeploymentTicks());
    // Finally, all three sets should be present. In practice this can't happen because of a schema version check in
    // ServiceRunner, but this test suite doesn't exercise that code.
    Assert.assertEquals(3, result.getPersister().getChildren("/Services/path__to__namespace/Tasks").size());
    Assert.assertEquals(1, result.getPersister().getChildren("/Services/path__to__namespace/Configurations").size());
    Assert.assertEquals(3, result.getPersister().getChildren("/Services/test-namespace/Tasks").size());
    Assert.assertEquals(1, result.getPersister().getChildren("/Services/test-namespace/Configurations").size());
    Assert.assertArrayEquals(frameworkId, result.getPersister().get("/FrameworkID"));
    checkNamespace(result, "hello-world", null, "");
  }

  private static void checkNotFound(Persister persister, String path) {
    try {
      persister.getChildren(path);
      Assert.fail("Expected not found: " + path);
    } catch (Exception e) {
      // expected
    }
  }

  private static void checkNamespace(
      ServiceTestResult result, String sanitizedServiceName, String resourceNamespace, String persisterPrefix) throws Exception
  {
    Collection<String> taskNames = Arrays.asList("hello-0-server", "world-0-server", "world-1-server");
    // Persister: everything under a specified prefix (or no prefix).
    Assert.assertEquals(new TreeSet<>(taskNames),
        result.getPersister().getChildren(persisterPrefix + "/Tasks"));
    Assert.assertEquals(1, result.getPersister().getChildren(persisterPrefix + "/Configurations").size());

    for (String taskName : taskNames) {
      LaunchedTask launchedTask = result.getClusterState().getLastLaunchedTask(taskName);

      // Each task should have a taskId and executorId containing the service name, regardless of namespacing:
      Assert.assertEquals(sanitizedServiceName, CommonIdUtils.toSanitizedServiceName(launchedTask.getExecutor().getExecutorId()).get());
      Assert.assertEquals(sanitizedServiceName, CommonIdUtils.toSanitizedServiceName(launchedTask.getTask().getTaskId()).get());

      if (resourceNamespace != null) {
        // All task+executor resources should have a 'namespace' label
        for (Protos.Resource resource : ResourceUtils.getAllResources(launchedTask.getTask())) {
          Assert.assertEquals(resourceNamespace, ResourceUtils.getNamespace(resource).get());
        }
      } else {
        // All task+executor resources should NOT have a 'namespace' label
        for (Protos.Resource resource : ResourceUtils.getAllResources(launchedTask.getTask())) {
          Assert.assertFalse(ResourceUtils.getNamespace(resource).isPresent());
        }
      }
    }
  }

  /**
   * Validates that the update plan is correctly used (only) after a deployment had completed.
   */
  @Test
  public void testUpdatePlan() throws Exception {

    // First session: Launch one task, then restart scheduler before it's RUNNING:

    Collection<SimulationTick> ticks = new ArrayList<>();
    ticks.add(Send.register());
    ticks.add(Expect.reconciledImplicitly());

    // Verify that service launches 1 hello pod (and nothing else):
    ticks.add(Expect.deployStepStatus("hello-deploy", "hello-0:[server]", Status.PENDING));
    ticks.add(Send.offerBuilder("hello").build());
    ticks.add(Expect.launchedTasks("hello-0-server"));
    ticks.add(Expect.deployStepStatus("hello-deploy", "hello-0:[server]", Status.STARTING));

    // Offers revived due to changed work set (NULL => hello-0):
    ticks.add(Expect.revivedOffers(1));
    ticks.add(Expect.suppressedOffers(0));

    // Pretend that the scheduler was restarted before the task started RUNNING:
    ServiceTestResult result = new ServiceTestRunner("update_plan.yml").run(ticks);
    // Deployment didn't complete:
    Assert.assertFalse(StateStoreUtils.getDeploymentWasCompleted(new StateStore(result.getPersister())));

    // Second session: Scheduler restarts before task starts running.
    // The task gets launched again, and succeeds this time, finishing the deploy plan.

    ticks = new ArrayList<>();
    ticks.add(Send.register());
    ticks.add(Expect.reconciledExplicitly(result.getPersister()));
    // The task is now running, but we still restart it below (shouldn't need to relaunch, could revisit this behavior):
    ticks.add(Send.taskStatus("hello-0-server", Protos.TaskState.TASK_RUNNING).build());
    ticks.add(Expect.reconciledImplicitly());

    // Send an offer to turn the crank. The task gets restarted since it hadn't completed in the last run:
    ticks.add(Expect.deployStepStatus("hello-deploy", "hello-0:[server]", Status.PENDING));
    ticks.add(Send.offerBuilder("hello").build());
    ticks.add(Expect.taskNameKilled("hello-0-server", 1));

    // Now send the resources from hello-0. The task should get relaunched:
    ticks.add(Send.offerBuilder("hello").setPodIndexToReoffer(0).build());
    ticks.add(Expect.launchedTasks("hello-0-server"));
    ticks.add(Expect.deployStepStatus("hello-deploy", "hello-0:[server]", Status.STARTING));
    ticks.add(Send.taskStatus("hello-0-server", Protos.TaskState.TASK_RUNNING).build());

    // Now all tasks are done (and note use of 'hello-deploy' phase name):
    ticks.add(Expect.deployStepStatus("hello-deploy", "hello-0:[server]", Status.COMPLETE));
    ticks.add(Expect.allPlansComplete());

    // Suppress offers after the next offer has turned the crank:
    ticks.add(Expect.suppressedOffers(0));
    ticks.add(Send.offerBuilder("hello").build());
    ticks.add(Expect.declinedLastOffer());
    ticks.add(Expect.suppressedOffers(1));

    result = new ServiceTestRunner("update_plan.yml").setState(result).run(ticks);
    // After deployment completed, service should have stored that fact to ZK:
    Assert.assertTrue(StateStoreUtils.getDeploymentWasCompleted(new StateStore(result.getPersister())));

    // Third session: Scheduler restarts again. This time it's using the update plan as the 'deploy' plan:

    ticks = new ArrayList<>();
    ticks.add(Send.register());
    ticks.add(Expect.reconciledExplicitly(result.getPersister()));
    ticks.add(Send.taskStatus("hello-0-server", Protos.TaskState.TASK_RUNNING).build());
    ticks.add(Expect.reconciledImplicitly());

    // No config changes, nothing left to do:
    ticks.add(Send.offerBuilder("hello").build());
    ticks.add(Expect.declinedLastOffer());

    // "deploy" plan should match our expected update plan (note 'hello-update' phase name):
    ticks.add(Expect.deployStepStatus("hello-update", "hello-0:[server]", Status.COMPLETE));
    ticks.add(Expect.suppressedOffers(1));
    ticks.add(Expect.allPlansComplete());

    new ServiceTestRunner("update_plan.yml").setState(result).run(ticks);
    // Deployment bit still set in ZK:
    Assert.assertTrue(StateStoreUtils.getDeploymentWasCompleted(new StateStore(result.getPersister())));
  }

  /**
   * Checks that if an unessential task in a pod fails, that the other task in the same pod is unaffected.
   */
  @Test
  public void testNonessentialTaskFailure() throws Exception {
    testRecoverEssentialOrNonessential(false);
  }

  /**
   * Checks that if an essential task in a pod fails, that all tasks in the pod are relaunched.
   */
  @Test
  public void testEssentialTaskFailure() throws Exception {
    testRecoverEssentialOrNonessential(true);
  }

  private static void testRecoverEssentialOrNonessential(boolean essential) throws Exception {
    Collection<SimulationTick> ticks = new ArrayList<>();

    ticks.add(Send.register());
    ticks.add(Expect.reconciledImplicitly());

    // Verify that service launches 1 hello pod.
    ticks.add(Send.offerBuilder("hello").build());
    ticks.add(Expect.launchedTasks("hello-0-essential", "hello-0-nonessential"));

    // Running, no readiness check is applicable:
    ticks.add(Send.taskStatus("hello-0-essential", Protos.TaskState.TASK_RUNNING).build());
    ticks.add(Send.taskStatus("hello-0-nonessential", Protos.TaskState.TASK_RUNNING).build());

    // No more hellos to launch:
    ticks.add(Send.offerBuilder("hello").setHostname("host-foo").build());
    ticks.add(Expect.declinedLastOffer());
    ticks.add(Expect.allPlansComplete());

    if (essential) {
      // When essential "server" task fails, both server+agent are relaunched:
      ticks.add(Send.taskStatus("hello-0-essential", Protos.TaskState.TASK_FAILED).build());
    } else {
      // When non-essential "agent" task fails, only agent task is relaunched, server task is unaffected:
      ticks.add(Send.taskStatus("hello-0-nonessential", Protos.TaskState.TASK_FAILED).build());
    }

    // Turn the crank with an arbitrary offer so that the failure is processed.
    // This also tests that the task is still tied to its prior location by checking that the offer is declined.
    ticks.add(Send.offerBuilder("hello").build());
    ticks.add(Expect.declinedLastOffer());
    if (essential) {
      // Only the agent task is killed: server is already in a terminal state
      ticks.add(Expect.taskNameKilled("hello-0-nonessential", 1));
      ticks.add(Expect.taskNameNotKilled("hello-0-essential"));
    } else {
      // Neither task should be killed: server should be unaffected, and agent is already in a terminal state
      ticks.add(Expect.taskNameNotKilled("hello-0-nonessential"));
      ticks.add(Expect.taskNameNotKilled("hello-0-essential"));
    }

    // Send the matching offer to relaunch both the server and agent:
    ticks.add(Send.offerBuilder("hello").setPodIndexToReoffer(0).build());

<<<<<<< HEAD
        // Matching ExecutorInfo == same pod:
        ticks.add(Expect.samePod("hello-0-essential", "hello-0-nonessential"));

        new ServiceTestRunner("nonessential_tasks.yml").run(ticks);
    }

    /**
     * Checks that unexpected Tasks are killed.
     */
    @Test
    public void testZombieTaskKilling() throws Exception {
        Collection<SimulationTick> ticks = new ArrayList<>();

        ticks.add(Send.register());
        ticks.add(Expect.reconciledImplicitly());

        // Verify that service launches 1 hello pod.
        ticks.add(Send.offerBuilder("hello").build());
        ticks.add(Expect.launchedTasks("hello-0-server"));

        // Running, no readiness check is applicable:
        ticks.add(Send.taskStatus("hello-0-server", Protos.TaskState.TASK_RUNNING).build());
        String taskId = CommonIdUtils.toTaskId("bogus", "taskid").getValue();
        ticks.add(Send.taskStatus("hello-0-server", Protos.TaskState.TASK_RUNNING)
                .setTaskId(taskId)
                .build());

        // Unknown task that we made up above was killed, but the launched task was not killed:
        ticks.add(Expect.taskIdKilled(taskId));
        ticks.add(Expect.taskNameNotKilled("hello-0-server"));

        new ServiceTestRunner("simple.yml").run(ticks);
=======
    if (essential) {
      ticks.add(Expect.launchedTasks("hello-0-essential", "hello-0-nonessential"));
      ticks.add(Send.taskStatus("hello-0-nonessential", Protos.TaskState.TASK_RUNNING).build());
      ticks.add(Send.taskStatus("hello-0-essential", Protos.TaskState.TASK_RUNNING).build());
    } else {
      ticks.add(Expect.launchedTasks("hello-0-nonessential"));
      ticks.add(Send.taskStatus("hello-0-nonessential", Protos.TaskState.TASK_RUNNING).build());
>>>>>>> 240adfd2
    }

    ticks.add(Expect.allPlansComplete());

    // Matching ExecutorInfo == same pod:
    ticks.add(Expect.samePod("hello-0-essential", "hello-0-nonessential"));

    new ServiceTestRunner("nonessential_tasks.yml").run(ticks);
  }

  /**
   * Checks that unexpected Tasks are killed.
   */
  @Test
  public void testZombieTaskKilling() throws Exception {
    Collection<SimulationTick> ticks = new ArrayList<>();

    ticks.add(Send.register());
    ticks.add(Expect.reconciledImplicitly());

    // Verify that service launches 1 hello pod.
    ticks.add(Send.offerBuilder("hello").build());
    ticks.add(Expect.launchedTasks("hello-0-server"));

    // Running, no readiness check is applicable:
    ticks.add(Send.taskStatus("hello-0-server", Protos.TaskState.TASK_RUNNING).build());
    String taskId = UUID.randomUUID().toString();
    ticks.add(Send.taskStatus("hello-0-server", Protos.TaskState.TASK_RUNNING)
        .setTaskId(taskId)
        .build());

    // Unknown task that we made up above was killed, but the launched task was not killed:
    ticks.add(Expect.taskIdKilled(taskId));
    ticks.add(Expect.taskNameNotKilled("hello-0-server"));

    new ServiceTestRunner("simple.yml").run(ticks);
  }

  /**
   * Tests scheduler behavior when the number of {@code world} pods is reduced.
   */
  @Test
  public void testHelloDecommissionNotAllowed() throws Exception {
    // Simulate an initial deployment with default of 2 world nodes (and 1 hello node):
    ServiceTestResult result = new ServiceTestRunner().run(getDefaultDeploymentTicks());
    Assert.assertEquals(
        new TreeSet<>(Arrays.asList("hello-0-server", "world-0-server", "world-1-server")),
        result.getPersister().getChildren("/Tasks"));

    // Now test behavior when that's reduced to 1 world node:
    Collection<SimulationTick> ticks = new ArrayList<>();

    ticks.add(Send.register());

    ticks.add(Expect.reconciledExplicitly(result.getPersister()));
    ticks.add(Send.taskStatus("hello-0-server", Protos.TaskState.TASK_RUNNING).build());
    ticks.add(Send.taskStatus("world-0-server", Protos.TaskState.TASK_RUNNING).setReadinessCheckExitCode(0).build());
    ticks.add(Send.taskStatus("world-1-server", Protos.TaskState.TASK_RUNNING).setReadinessCheckExitCode(0).build());

    // Need to send an offer to trigger the implicit reconciliation
    ticks.add(Send.offerBuilder("hello").build());
    ticks.add(Expect.reconciledImplicitly());
    ticks.add(Expect.declinedLastOffer());

    ticks.add(new Expect() {
      @Override
      public void expect(ClusterState state, SchedulerDriver mockDriver) {
        List<String> deployErrors = state.getPlans().stream()
            .filter(p -> p.isDeployPlan())
            .findFirst()
            .get().getErrors();
        Assert.assertTrue(deployErrors.get(0).contains("PodSpec named 'hello' has 0 tasks, expected >=1 tasks"));
      }

      @Override
      public String getDescription() {
        return "check deploy plan error";
      }
    });

    new ServiceTestRunner()
        .setOptions("hello.count", "0")
        .setState(result)
        .run(ticks);
  }


  /**
   * Tests scheduler behavior when the number of {@code world} pods is reduced.
   */
  @Test
  public void testWorldDecommission() throws Exception {
    // Simulate an initial deployment with default of 2 world nodes (and 1 hello node):
    ServiceTestResult result = new ServiceTestRunner().run(getDefaultDeploymentTicks());
    Assert.assertEquals(
        new TreeSet<>(Arrays.asList("hello-0-server", "world-0-server", "world-1-server")),
        result.getPersister().getChildren("/Tasks"));

    // Now test behavior when that's reduced to 1 world node:
    Collection<SimulationTick> ticks = new ArrayList<>();

    ticks.add(Send.register());

    ticks.add(Expect.reconciledExplicitly(result.getPersister()));
    ticks.add(Send.taskStatus("hello-0-server", Protos.TaskState.TASK_RUNNING).build());
    ticks.add(Send.taskStatus("world-0-server", Protos.TaskState.TASK_RUNNING).setReadinessCheckExitCode(0).build());
    ticks.add(Send.taskStatus("world-1-server", Protos.TaskState.TASK_RUNNING).setReadinessCheckExitCode(0).build());

    // Now, we expect there to be the following plan state:
    // - a deploy plan that's COMPLETE, with only hello-0 (empty world phase)
    // - a recovery plan that's COMPLETE
    // - a decommission plan that's PENDING with phases for world-1 and world-0 (in that order)

    // When default executor is being used, three additional resources need to be unreserved.
    int stepCount = 9;

    // Check initial plan state
    ticks.add(new ExpectDecommissionPlanProgress(Arrays.asList(
        new StepCount("world-1", stepCount, 0, 0), new StepCount("world-0", stepCount, 0, 0))));

    // Need to send an offer to trigger the implicit reconciliation.
    ticks.add(Send.offerBuilder("hello").build());
    ticks.add(Expect.reconciledImplicitly());
    ticks.add(Expect.declinedLastOffer());

    // Check plan state after an offer came through: world-1-server killed
    ticks.add(new ExpectDecommissionPlanProgress(Arrays.asList(
        new StepCount("world-1", stepCount - 1, 0, 1), new StepCount("world-0", stepCount, 0, 0))));
    ticks.add(Expect.taskNameKilled("world-1-server", 1));

    // Offer world-0 resources and check that nothing happens (haven't gotten there yet):
    ticks.add(Send.offerBuilder("world").setPodIndexToReoffer(0).build());
    ticks.add(new ExpectDecommissionPlanProgress(Arrays.asList(
        new StepCount("world-1", stepCount - 2, 1, 1), new StepCount("world-0", stepCount, 0, 0))));

    // Offer world-1 resources and check that world-1 resources are wiped:
    ticks.add(Send.offerBuilder("world").setPodIndexToReoffer(1).build());
    ticks.add(Expect.unreservedTasks("world-1-server"));
    ticks.add(new ExpectDecommissionPlanProgress(Arrays.asList(
        new StepCount("world-1", 1, 0, stepCount - 1), new StepCount("world-0", stepCount, 0, 0)))); // FAIL
    ticks.add(new ExpectEmptyResources(result.getPersister(), "world-1-server"));

    // Turn the crank with an arbitrary offer to finish erasing world-1:
    ticks.add(Expect.knownTasks(result.getPersister(), "hello-0-server", "world-0-server", "world-1-server"));
    ticks.add(Send.offerBuilder("world").build());
    ticks.add(Expect.declinedLastOffer());
    ticks.add(Expect.knownTasks(result.getPersister(), "hello-0-server", "world-0-server"));
    ticks.add(new ExpectDecommissionPlanProgress(Arrays.asList(
        new StepCount("world-1", 0, 0, stepCount), new StepCount("world-0", stepCount, 0, 0))));

    // Now let's proceed with decommissioning world-0. This time a single offer with the correct resources results
    // in both killing/flagging the task, and clearing its resources:
    ticks.add(Send.offerBuilder("world").setPodIndexToReoffer(0).build());
    ticks.add(new ExpectDecommissionPlanProgress(Arrays.asList(
        new StepCount("world-1", 0, 0, stepCount), new StepCount("world-0", 1, 0, stepCount - 1))));
    ticks.add(Expect.taskNameKilled("world-0-server", 1));
    ticks.add(new ExpectEmptyResources(result.getPersister(), "world-0-server"));

    // Turn the crank once again to erase the world-0 stub:
    ticks.add(Expect.knownTasks(result.getPersister(), "hello-0-server", "world-0-server"));
    ticks.add(Send.offerBuilder("world").build());
    ticks.add(Expect.declinedLastOffer());
    ticks.add(Expect.knownTasks(result.getPersister(), "hello-0-server"));
    ticks.add(new ExpectDecommissionPlanProgress(Arrays.asList(
        new StepCount("world-1", 0, 0, stepCount), new StepCount("world-0", 0, 0, stepCount))));

    ticks.add(Expect.allPlansComplete());

    new ServiceTestRunner()
        .setOptions("world.count", "0")
        .setState(result)
        .run(ticks);
  }

  /**
   * Verifies that the transition from a transient failure (task failed) to permanent failure (task replace issued) is
   * still handled correctly when a custom recovery plan is being used.
   */
  @Test
  public void transientToCustomPermanentFailureTransition() throws Exception {
    final String recoveryPhaseName = "custom-hello-recovery";
    Optional<RecoveryPlanOverriderFactory> overrider = Optional.of(new RecoveryPlanOverriderFactory() {
      @Override
      public RecoveryPlanOverrider create(StateStore stateStore, Collection<Plan> plans) {
        return new RecoveryPlanOverrider() {
          @Override
          public Optional<Phase> override(PodInstanceRequirement podInstanceRequirement) {
            if (podInstanceRequirement.getPodInstance().getPod().getType().equals("hello") &&
                podInstanceRequirement.getRecoveryType().equals(RecoveryType.PERMANENT))
            {
              Phase phase = new DefaultPhase(
                  recoveryPhaseName,
                  Arrays.asList(
                      new RecoveryStep(
                          podInstanceRequirement.getPodInstance().getName(),
                          podInstanceRequirement,
                          new UnconstrainedLaunchConstrainer(),
                          stateStore)),
                  new SerialStrategy<>(),
                  Collections.emptyList());

              return Optional.of(phase);
            }
<<<<<<< HEAD
        });

        new ServiceTestRunner()
                .setOptions("hello.count", "0")
                .setState(result)
                .run(ticks);
    }


    /**
     * Tests scheduler behavior when the number of {@code world} pods is reduced.
     */
    @Test
    public void testWorldDecommission() throws Exception {
        // Simulate an initial deployment with default of 2 world nodes (and 1 hello node):
        ServiceTestResult result = new ServiceTestRunner().run(getDefaultDeploymentTicks());
        Assert.assertEquals(
                new TreeSet<>(Arrays.asList("hello-0-server", "world-0-server", "world-1-server")),
                result.getPersister().getChildren("/Tasks"));

        // Now test behavior when that's reduced to 1 world node:
        Collection<SimulationTick> ticks = new ArrayList<>();

        ticks.add(Send.register());

        ticks.add(Expect.reconciledExplicitly(result.getPersister()));
        ticks.add(Send.taskStatus("hello-0-server", Protos.TaskState.TASK_RUNNING).build());
        ticks.add(Send.taskStatus("world-0-server", Protos.TaskState.TASK_RUNNING).setReadinessCheckExitCode(0).build());
        ticks.add(Send.taskStatus("world-1-server", Protos.TaskState.TASK_RUNNING).setReadinessCheckExitCode(0).build());

        // Now, we expect there to be the following plan state:
        // - a deploy plan that's COMPLETE, with only hello-0 (empty world phase)
        // - a recovery plan that's COMPLETE
        // - a decommission plan that's PENDING with phases for world-1 and world-0 (in that order)

        // When default executor is being used, one additional resource needs to be unreserved (as configured within
        // ServiceTestRunner).
        int stepCount = 7;

        // Check initial plan state
        ticks.add(new ExpectDecommissionPlanProgress(Arrays.asList(
                new StepCount("world-1", stepCount, 0, 0), new StepCount("world-0", stepCount, 0, 0))));

        // Need to send an offer to trigger the implicit reconciliation.
        ticks.add(Send.offerBuilder("hello").build());
        ticks.add(Expect.reconciledImplicitly());
        ticks.add(Expect.declinedLastOffer());

        // Check plan state after an offer came through: world-1-server killed
        ticks.add(new ExpectDecommissionPlanProgress(Arrays.asList(
                new StepCount("world-1", stepCount - 1, 0, 1), new StepCount("world-0", stepCount, 0, 0))));
        ticks.add(Expect.taskNameKilled("world-1-server", 1));

        // Offer world-0 resources and check that nothing happens (haven't gotten there yet):
        ticks.add(Send.offerBuilder("world").setPodIndexToReoffer(0).build());
        ticks.add(new ExpectDecommissionPlanProgress(Arrays.asList(
                new StepCount("world-1", stepCount - 2, 1, 1), new StepCount("world-0", stepCount, 0, 0))));

        // Offer world-1 resources and check that world-1 resources are wiped:
        ticks.add(Send.offerBuilder("world").setPodIndexToReoffer(1).build());
        ticks.add(Expect.unreservedTasks("world-1-server"));
        ticks.add(new ExpectDecommissionPlanProgress(Arrays.asList(
                new StepCount("world-1", 1, 0, stepCount - 1), new StepCount("world-0", stepCount, 0, 0)))); // FAIL
        ticks.add(new ExpectEmptyResources(result.getPersister(), "world-1-server"));

        // Turn the crank with an arbitrary offer to finish erasing world-1:
        ticks.add(Expect.knownTasks(result.getPersister(), "hello-0-server", "world-0-server", "world-1-server"));
        ticks.add(Send.offerBuilder("world").build());
        ticks.add(Expect.declinedLastOffer());
        ticks.add(Expect.knownTasks(result.getPersister(), "hello-0-server", "world-0-server"));
        ticks.add(new ExpectDecommissionPlanProgress(Arrays.asList(
                new StepCount("world-1", 0, 0, stepCount), new StepCount("world-0", stepCount, 0, 0))));

        // Now let's proceed with decommissioning world-0. This time a single offer with the correct resources results
        // in both killing/flagging the task, and clearing its resources:
        ticks.add(Send.offerBuilder("world").setPodIndexToReoffer(0).build());
        ticks.add(new ExpectDecommissionPlanProgress(Arrays.asList(
                new StepCount("world-1", 0, 0, stepCount), new StepCount("world-0", 1, 0, stepCount - 1))));
        ticks.add(Expect.taskNameKilled("world-0-server", 1));
        ticks.add(new ExpectEmptyResources(result.getPersister(), "world-0-server"));

        // Turn the crank once again to erase the world-0 stub:
        ticks.add(Expect.knownTasks(result.getPersister(), "hello-0-server", "world-0-server"));
        ticks.add(Send.offerBuilder("world").build());
        ticks.add(Expect.declinedLastOffer());
        ticks.add(Expect.knownTasks(result.getPersister(), "hello-0-server"));
        ticks.add(new ExpectDecommissionPlanProgress(Arrays.asList(
                new StepCount("world-1", 0, 0, stepCount), new StepCount("world-0", 0, 0, stepCount))));

        ticks.add(Expect.allPlansComplete());

        new ServiceTestRunner()
                .setOptions("world.count", "0")
                .setState(result)
                .run(ticks);
    }
=======
>>>>>>> 240adfd2

            return Optional.empty();
          }
        };
      }
    });
    testTemporaryToPermanentFailure(
        overrider, Expect.recoveryStepStatus(recoveryPhaseName, "hello-0", Status.PREPARED));
  }

  /**
   * Verifies that the transition from a transient failure (task failed) to permanent failure (task replace issued) is
   * still handled correctly when the default recovery plan is being used.
   */
  @Test
  public void transientToDefaultPermanentFailureTransition() throws Exception {
    testTemporaryToPermanentFailure(
        Optional.empty(), Expect.recoveryStepStatus("hello-0:[server]", "hello-0:[server]", Status.PREPARED));
  }

  private void testTemporaryToPermanentFailure(
      Optional<RecoveryPlanOverriderFactory> overrider, Expect expectedRecoveryState) throws Exception
  {
    Collection<SimulationTick> ticks = new ArrayList<>();
    ticks.addAll(getDefaultDeploymentTicks());

    // Kill hello-0 to trigger transient recovery
    ticks.add(Send.taskStatus("hello-0-server", Protos.TaskState.TASK_FAILED).build());
    // Offers should have been revived (again) due to the failure.
    ticks.add(Expect.revivedOffers(3));
    // Send an unused offer to trigger an evaluation of the recovery plan
    ticks.add(Send.emptyOffers());
    // Expect default transient recovery triggered
    ticks.add(Expect.recoveryStepStatus("hello-0:[server]", "hello-0:[server]", Status.PREPARED));

    // Now trigger custom permanent replacement of that pod
    ticks.add(Send.replacePod("hello-0"));
    // Offers should have been revived again.
    ticks.add(Expect.revivedOffers(4));

    // Send an unused offer to trigger an evaluation of the recovery plan
    ticks.add(Send.emptyOffers());

    // Custom expectation not relevant to other tests
    Expect expectSingleRecoveryPhase = new Expect() {
      @Override
      public void expect(ClusterState state, SchedulerDriver mockDriver) throws AssertionError {
        Plan recoveryPlan = state.getPlans().stream()
            .filter(plan -> plan.getName().equals("recovery"))
            .findAny().get();

        Assert.assertEquals(1, recoveryPlan.getChildren().size());
      }

      @Override
      public String getDescription() {
        return "Single recovery phase";
      }
    };

    ticks.add(expectSingleRecoveryPhase);
    ticks.add(expectedRecoveryState);

    // Complete recovery
    ticks.add(Send.offerBuilder("hello").build());
    ticks.add(Expect.launchedTasks("hello-0-server"));
    ticks.add(Send.taskStatus("hello-0-server", Protos.TaskState.TASK_RUNNING).build());
    ticks.add(Expect.allPlansComplete());

    ServiceTestRunner runner = new ServiceTestRunner();
    if (overrider.isPresent()) {
      runner.setRecoveryManagerFactory(overrider.get());
    }
    runner.run(ticks);
  }

  /**
   * Verify recovery behavior when tasks need repair before, after, and during a configuration change.
   * - hello-0: Fail after reconfiguration is triggered, replaced to new location
   * - world-0: Fail before reconfiguration is triggered, restart in prior location
   * - world-1: Fail after reconfiguration is triggered, restart in prior location
   */
  @Test
  public void testFailureDuringDeployment() throws Exception {
    String oldEnv = "1000";
    String newEnv = "2000";

    // First run: service deploys successfully, then world-0 comes down.

    Collection<SimulationTick> ticks = new ArrayList<>();
    ticks.addAll(getDefaultDeploymentTicks());

    // Kill world-0 to trigger transient recovery before reconfiguration starts
    ticks.add(Send.taskStatus("world-0-server", Protos.TaskState.TASK_FAILED).build());
    // Offers should have been revived (again) due to the failure.
    ticks.add(Expect.revivedOffers(3));
    // Send an unused offer to trigger an evaluation of the recovery plan
    ticks.add(Send.emptyOffers());
    // Expect default transient recovery triggered
    ticks.add(Expect.recoveryStepStatus("world-0:[server]", "world-0:[server]", Status.PREPARED));

    ServiceTestResult result = new ServiceTestRunner().run(ticks);

    // Second run (with config change):
    // - world-0 already failed from previous run, and then gets bumped to permanent recovery by a replace call.
    //   Replaced in prior configuration before getting reconfigured.
    // - hello-0 failed while scheduler was gone, as manifested during reconciliation.
    //   Deployed in new configuration instead of getting recovered.
    // - world-1 failed after scheduler came back.
    //   Similarly to world-0 this is recovered before getting reconfigured, but as a transient recovery.

    ticks = new ArrayList<>();

    ticks.add(Send.register());

    // At reconciliation, world-1 has failed, while world-0 is not explicitly reconciled due to its terminal state
    ticks.add(Expect.reconciledExplicitly(result.getPersister()));
    ticks.add(Send.taskStatus("hello-0-server", Protos.TaskState.TASK_RUNNING).build());
    ticks.add(Send.taskStatus("world-1-server", Protos.TaskState.TASK_FAILED).build());

    // Send an unused offer to trigger an evaluation of the deploy/recovery plans:
    ticks.add(Send.emptyOffers());

    // Offers should have been revived due to the work change.
    ticks.add(Expect.revivedOffers(1));

    // Deployment and recovery now ready:
    ticks.add(Expect.taskNameKilled("hello-0-server", 1)); // killed for deploy plan
    ticks.add(Expect.deployStepCount(3));
    ticks.add(Expect.deployStepStatus("hello", "hello-0:[server]", Status.PREPARED));
    ticks.add(Expect.deployStepStatus("world", "world-0:[server]", Status.PENDING));
    ticks.add(Expect.deployStepStatus("world", "world-1:[server]", Status.PENDING));
    ticks.add(Expect.recoveryStepCount(2));
    ticks.add(Expect.recoveryStepStatus("world-0:[server]", "world-0:[server]", Status.PREPARED));
    ticks.add(Expect.recoveryStepStatus("world-1:[server]", "world-1:[server]", Status.PREPARED));

    // Finally, have the current hello-0 fail too, and upgrade world-0 to a permanent recovery:
    ticks.add(Send.taskStatus("hello-0-server", Protos.TaskState.TASK_FAILED).build());
    // Verify no additional revives from the status alone, since the active work set technically hasn't changed
    // (hello-0 was already deploying):
    ticks.add(Send.emptyOffers());
    ticks.add(Expect.revivedOffers(1));

    // Mark world-0 for permanent replacement, verify that this specifically triggers a revive.
    ticks.add(Send.replacePod("world-0"));
    // Send an unused offer to trigger an evaluation of the recovery plan and revive check.
    ticks.add(Send.emptyOffers());
    // Another revive at offer processing due to the recovery type upgrade.
    ticks.add(Expect.revivedOffers(2));

    // Now we're fully loaded, with hello-0 omitted from the recovery plan because it's dirtied by the deploy plan:
    ticks.add(Expect.deployStepCount(3));
    ticks.add(Expect.deployStepStatus("hello", "hello-0:[server]", Status.PREPARED));
    ticks.add(Expect.deployStepStatus("world", "world-0:[server]", Status.PENDING));
    ticks.add(Expect.deployStepStatus("world", "world-1:[server]", Status.PENDING));
    ticks.add(Expect.taskNameKilled("world-0-server", 1)); // killed regardless of current TASK_FAILED state
    ticks.add(Expect.recoveryStepCount(2));
    ticks.add(Expect.recoveryStepStatus("world-0:[server]", "world-0:[server]", Status.PREPARED));
    ticks.add(Expect.recoveryStepStatus("world-1:[server]", "world-1:[server]", Status.PREPARED));

    // Exercise recovery of world-0 before the deployment plan gets to it. Send a fresh offer since world-0 is being replaced:
    ticks.add(Send.offerBuilder("world").build());
    ticks.add(Expect.recoveryStepStatus("world-0:[server]", "world-0:[server]", Status.STARTING));
    ticks.add(Expect.launchedTasks("world-0-server"));
    ticks.add(Expect.taskEnv(result.getPersister(), "world-0-server", "SLEEP_DURATION", oldEnv));
    ticks.add(Send.taskStatus("world-0-server", Protos.TaskState.TASK_RUNNING).build());

    // Recovery shows world-0 is recovered while deploy plan is still waiting:
    ticks.add(Expect.deployStepCount(3));
    ticks.add(Expect.deployStepStatus("hello", "hello-0:[server]", Status.PREPARED));
    ticks.add(Expect.deployStepStatus("world", "world-0:[server]", Status.PENDING));
    ticks.add(Expect.deployStepStatus("world", "world-1:[server]", Status.PENDING));
    ticks.add(Expect.recoveryStepCount(2));
    ticks.add(Expect.recoveryStepStatus("world-0:[server]", "world-0:[server]", Status.COMPLETE));
    ticks.add(Expect.recoveryStepStatus("world-1:[server]", "world-1:[server]", Status.PREPARED));

    // hello-0 gets an offer. It's redeployed instead of recovered since deployment is given priority:
    ticks.add(Expect.taskNameKilled("hello-0-server", 1)); // killed issued to ensure resources are reoffered
    ticks.add(Send.offerBuilder("hello").setPodIndexToReoffer(0).build());
    ticks.add(Expect.deployStepStatus("hello", "hello-0:[server]", Status.STARTING));
    ticks.add(Expect.launchedTasks("hello-0-server"));
    ticks.add(Expect.taskEnv(result.getPersister(), "hello-0-server", "SLEEP_DURATION", newEnv));
    ticks.add(Send.taskStatus("hello-0-server", Protos.TaskState.TASK_RUNNING).build());

    // Check plans again with hello-0 deployed against the new config:
    ticks.add(Expect.deployStepCount(3));
    ticks.add(Expect.deployStepStatus("hello", "hello-0:[server]", Status.COMPLETE));
    ticks.add(Expect.deployStepStatus("world", "world-0:[server]", Status.PENDING));
    ticks.add(Expect.deployStepStatus("world", "world-1:[server]", Status.PENDING));
    ticks.add(Expect.recoveryStepCount(2));
    ticks.add(Expect.recoveryStepStatus("world-0:[server]", "world-0:[server]", Status.COMPLETE));
    ticks.add(Expect.recoveryStepStatus("world-1:[server]", "world-1:[server]", Status.PREPARED));


    // world-0 is now eligible for the new deployment and gets an offer:
    ticks.add(Send.emptyOffers()); // ping the offer queue to trigger the world-0-server deploy step
    ticks.add(Expect.taskNameKilled("world-0-server", 1)); // kill issued to ensure resources are reoffered
    ticks.add(Send.offerBuilder("world").setPodIndexToReoffer(0).build());
    ticks.add(Expect.deployStepStatus("world", "world-0:[server]", Status.STARTING));
    ticks.add(Expect.launchedTasks("world-0-server"));
    ticks.add(Expect.taskEnv(result.getPersister(), "world-0-server", "SLEEP_DURATION", newEnv));
    ticks.add(Send.taskStatus("world-0-server", Protos.TaskState.TASK_RUNNING).build());

    ticks.add(Expect.deployStepCount(3));
    ticks.add(Expect.deployStepStatus("hello", "hello-0:[server]", Status.COMPLETE));
    ticks.add(Expect.deployStepStatus("world", "world-0:[server]", Status.COMPLETE));
    ticks.add(Expect.deployStepStatus("world", "world-1:[server]", Status.PENDING));
    ticks.add(Expect.recoveryStepCount(2));
    ticks.add(Expect.recoveryStepStatus("world-0:[server]", "world-0:[server]", Status.COMPLETE));
    ticks.add(Expect.recoveryStepStatus("world-1:[server]", "world-1:[server]", Status.PREPARED));

    // now it's time for world-1, which is currently in a TASK_FAILED state. as such a kill request should NOT be issued:
    ticks.add(Send.emptyOffers()); // send a ping just to validate that nothing will happen
    ticks.add(Expect.taskNameNotKilled("world-1-server")); // should not be killed, already TASK_FAILED

    // world-1 now gets its offer as well, which gets handled by the recovery plan rather than the deploy plan:
    ticks.add(Send.offerBuilder("world").setPodIndexToReoffer(1).build());
    ticks.add(Expect.recoveryStepStatus("world-1:[server]", "world-1:[server]", Status.STARTING));
    ticks.add(Expect.launchedTasks("world-1-server"));
    // The task is not deployed into the new config yet:
    ticks.add(Expect.taskEnv(result.getPersister(), "world-1-server", "SLEEP_DURATION", oldEnv));
    ticks.add(Send.taskStatus("world-1-server", Protos.TaskState.TASK_RUNNING).build());

    ticks.add(Expect.deployStepCount(3));
    ticks.add(Expect.deployStepStatus("hello", "hello-0:[server]", Status.COMPLETE));
    ticks.add(Expect.deployStepStatus("world", "world-0:[server]", Status.COMPLETE));
    ticks.add(Expect.deployStepStatus("world", "world-1:[server]", Status.PENDING));
    ticks.add(Expect.recoveryStepCount(2));
    ticks.add(Expect.recoveryStepStatus("world-0:[server]", "world-0:[server]", Status.COMPLETE));
    ticks.add(Expect.recoveryStepStatus("world-1:[server]", "world-1:[server]", Status.COMPLETE));

    // Following the recovery, the world-1 task gets picked up by the deploy plan and bumped to the new config.
    ticks.add(Send.offerBuilder("world").setPodIndexToReoffer(1).build());
    ticks.add(Expect.deployStepStatus("world", "world-1:[server]", Status.STARTING));
    ticks.add(Expect.launchedTasks("world-1-server"));
    // Now the task has the new config:
    ticks.add(Expect.taskEnv(result.getPersister(), "world-1-server", "SLEEP_DURATION", newEnv));
    ticks.add(Send.taskStatus("world-1-server", Protos.TaskState.TASK_RUNNING).build());

    ticks.add(Expect.deployStepCount(3));
    ticks.add(Expect.deployStepStatus("hello", "hello-0:[server]", Status.COMPLETE));
    ticks.add(Expect.deployStepStatus("world", "world-0:[server]", Status.COMPLETE));
    ticks.add(Expect.deployStepStatus("world", "world-1:[server]", Status.COMPLETE));
    ticks.add(Expect.recoveryStepCount(2));
    ticks.add(Expect.recoveryStepStatus("world-0:[server]", "world-0:[server]", Status.COMPLETE));
    ticks.add(Expect.recoveryStepStatus("world-1:[server]", "world-1:[server]", Status.COMPLETE));

    new ServiceTestRunner()
        .setOptions("service.sleep", newEnv)
        .setState(result)
        .run(ticks);
  }

  private static class StepCount {
    private final String phaseName;

    private final int pendingCount;

    private final int preparedCount;

    private final int completedCount;

    private StepCount(String phaseName, int pendingCount, int preparedCount, int completedCount) {
      this.phaseName = phaseName;
      this.pendingCount = pendingCount;
      this.preparedCount = preparedCount;
      this.completedCount = completedCount;
    }

    private Status statusOfStepIndex(int index) {
      if (completedCount > index) {
        return Status.COMPLETE;
      } else if (completedCount + preparedCount > index) {
        return Status.PREPARED;
      } else {
        return Status.PENDING;
      }
    }

    @Override
    public String toString() {
      return String.format("phase=%s[pending=%d,prepared=%d,completed=%d]",
          phaseName, pendingCount, preparedCount, completedCount);
    }
  }

  /**
   * Expects that the specified task has no resources listed in the state store.
   */
  private static class ExpectEmptyResources implements Expect {
    private final Persister persisterWithTasks;

    private final String taskName;

    private ExpectEmptyResources(Persister persisterWithTasks, String taskName) {
      this.persisterWithTasks = persisterWithTasks;
      this.taskName = taskName;
    }

    @Override
    public String getDescription() {
      return String.format("Empty resource list for task: %s", taskName);
    }

<<<<<<< HEAD
    /**
     * Expects that the decommission plan has a specified composition/statuses.
     */
    private static class ExpectDecommissionPlanProgress implements Expect {
        private final List<StepCount> stepCounts;

        private ExpectDecommissionPlanProgress(List<StepCount> stepCounts) {
            this.stepCounts = stepCounts;
        }

        @Override
        public String getDescription() {
            return String.format("Decommission plan with phase steps: %s", stepCounts);
        }

        @Override
        public void expect(ClusterState state, SchedulerDriver mockDriver) throws AssertionError {
            Map<String, Plan> plans = state.getPlans().stream()
                    .collect(Collectors.toMap(Plan::getName, p -> p));
            Assert.assertEquals(3, plans.size());

            // Deploy plan: complete, world phase is empty
            Plan plan = plans.get("deploy");
            Assert.assertEquals(Status.COMPLETE, plan.getStatus());
            Assert.assertEquals(Arrays.asList("hello", "world"),
                    plan.getChildren().stream().map(Phase::getName).collect(Collectors.toList()));
            Map<String, Phase> phases = plan.getChildren().stream()
                    .collect(Collectors.toMap(Phase::getName, p -> p));
            Assert.assertEquals(Arrays.asList("hello-0:[server]"),
                    phases.get("hello").getChildren().stream().map(Step::getName).collect(Collectors.toList()));
            Assert.assertTrue(phases.get("world").getChildren().isEmpty());

            // Recovery plan: still complete and empty
            plan = plans.get("recovery");
            Assert.assertEquals(Status.COMPLETE, plan.getStatus());
            Assert.assertTrue(plan.getChildren().isEmpty());

            // Decommission: in_progress: world-1 sent kill and world-0 still pending
            plan = plans.get("decommission");

            boolean allStepsPending = stepCounts.stream().allMatch(sc -> sc.completedCount == 0 && sc.preparedCount == 0);
            boolean allStepsComplete = stepCounts.stream().allMatch(sc -> sc.pendingCount == 0 && sc.preparedCount == 0);
            final Status expectedPlanStatus;
            if (allStepsPending) {
                expectedPlanStatus = Status.PENDING;
            } else if (allStepsComplete) {
                expectedPlanStatus = Status.COMPLETE;
            } else {
                expectedPlanStatus = Status.IN_PROGRESS;
            }
            Assert.assertEquals(expectedPlanStatus, plan.getStatus());
            Assert.assertEquals(stepCounts.stream().map(s -> s.phaseName).collect(Collectors.toList()),
                    plan.getChildren().stream().map(Phase::getName).collect(Collectors.toList()));
            phases = plan.getChildren().stream()
                    .collect(Collectors.toMap(Phase::getName, p -> p));
            Assert.assertEquals(stepCounts.size(), phases.size());
            for (StepCount stepCount : stepCounts) {
                Phase phase = phases.get(stepCount.phaseName);
                Map<String, Status> stepStatuses = phase.getChildren().stream()
                        .collect(Collectors.toMap(
                                Step::getName,
                                Step::getStatus,
                                (u, v) -> {
                                    throw new IllegalStateException(String.format("Duplicate key %s", u));
                                },
                                TreeMap::new));
                Assert.assertEquals(
                        String.format("Number of steps doesn't match expectation in %s: %s", stepCount, stepStatuses),
                        stepCount.pendingCount + stepCount.preparedCount + stepCount.completedCount,
                        phase.getChildren().size());
                Assert.assertEquals(
                        String.format("Step statuses don't match expectation in %s", stepCount),
                        getExpectedStepStatuses(state, stepCount),
                        stepStatuses);
            }
        }

        private static Map<String, Status> getExpectedStepStatuses(ClusterState state, StepCount stepCount) {
            Map<String, Status> expectedSteps = new TreeMap<>();
            expectedSteps.put(String.format("kill-%s-server", stepCount.phaseName),
                    stepCount.statusOfStepIndex(expectedSteps.size()));
            List<AcceptEntry> acceptCalls = state.getAcceptCalls(stepCount.phaseName);
            // Get information based on the LAST operation. This wouldn't work if the last operation didn't reserve
            // anything, as would occur when a task is restarted, but this is close enough for our purposes.
            AcceptEntry acceptCall = acceptCalls.get(acceptCalls.size() - 1);

            Collection<String> resourceIds = new ArrayList<>();
            resourceIds.addAll(ResourceUtils.getResourceIds(ResourceUtils.getAllResources(acceptCall.getTasks())));
            resourceIds.addAll(acceptCall.getExecutors().stream()
                    .map(e -> ResourceUtils.getResourceIds(e.getResourcesList()))
                    .flatMap(Collection::stream)
                    .collect(Collectors.toList()));
            for (String resourceId : resourceIds) {
                expectedSteps.put(String.format("unreserve-%s", resourceId),
                        stepCount.statusOfStepIndex(expectedSteps.size()));
            }
            expectedSteps.put(String.format("erase-%s-server", stepCount.phaseName),
                    stepCount.statusOfStepIndex(expectedSteps.size()));
            return expectedSteps;
        }
=======
    @Override
    public void expect(ClusterState state, SchedulerDriver mockDriver) throws AssertionError {
      Optional<Protos.TaskInfo> task = new StateStore(persisterWithTasks).fetchTask(taskName);
      Assert.assertTrue(String.format("Task %s not found", taskName), task.isPresent());
      Assert.assertEquals(String.format("Expected zero resources, got: %s", task.get().getResourcesList()),
          0, task.get().getResourcesCount());
>>>>>>> 240adfd2
    }
  }

  /**
   * Expects that the decommission plan has a specified composition/statuses.
   */
  private static class ExpectDecommissionPlanProgress implements Expect {
    private final List<StepCount> stepCounts;

    private ExpectDecommissionPlanProgress(List<StepCount> stepCounts) {
      this.stepCounts = stepCounts;
    }

    @Override
    public String getDescription() {
      return String.format("Decommission plan with phase steps: %s", stepCounts);
    }

    @Override
    public void expect(ClusterState state, SchedulerDriver mockDriver) throws AssertionError {
      Map<String, Plan> plans = state.getPlans().stream()
          .collect(Collectors.toMap(Plan::getName, p -> p));
      Assert.assertEquals(3, plans.size());

      // Deploy plan: complete, world phase is empty
      Plan plan = plans.get("deploy");
      Assert.assertEquals(Status.COMPLETE, plan.getStatus());
      Assert.assertEquals(Arrays.asList("hello", "world"),
          plan.getChildren().stream().map(Phase::getName).collect(Collectors.toList()));
      Map<String, Phase> phases = plan.getChildren().stream()
          .collect(Collectors.toMap(Phase::getName, p -> p));
      Assert.assertEquals(Arrays.asList("hello-0:[server]"),
          phases.get("hello").getChildren().stream().map(Step::getName).collect(Collectors.toList()));
      Assert.assertTrue(phases.get("world").getChildren().isEmpty());

      // Recovery plan: still complete and empty
      plan = plans.get("recovery");
      Assert.assertEquals(Status.COMPLETE, plan.getStatus());
      Assert.assertTrue(plan.getChildren().isEmpty());

      // Decommission: in_progress: world-1 sent kill and world-0 still pending
      plan = plans.get("decommission");

      boolean allStepsPending = stepCounts.stream().allMatch(sc -> sc.completedCount == 0 && sc.preparedCount == 0);
      boolean allStepsComplete = stepCounts.stream().allMatch(sc -> sc.pendingCount == 0 && sc.preparedCount == 0);
      final Status expectedPlanStatus;
      if (allStepsPending) {
        expectedPlanStatus = Status.PENDING;
      } else if (allStepsComplete) {
        expectedPlanStatus = Status.COMPLETE;
      } else {
        expectedPlanStatus = Status.IN_PROGRESS;
      }
      Assert.assertEquals(expectedPlanStatus, plan.getStatus());
      Assert.assertEquals(stepCounts.stream().map(s -> s.phaseName).collect(Collectors.toList()),
          plan.getChildren().stream().map(Phase::getName).collect(Collectors.toList()));
      phases = plan.getChildren().stream()
          .collect(Collectors.toMap(Phase::getName, p -> p));
      Assert.assertEquals(stepCounts.size(), phases.size());
      for (StepCount stepCount : stepCounts) {
        Phase phase = phases.get(stepCount.phaseName);
        Map<String, Status> stepStatuses = phase.getChildren().stream()
            .collect(Collectors.toMap(
                Step::getName,
                Step::getStatus,
                (u, v) -> {
                  throw new IllegalStateException(String.format("Duplicate key %s", u));
                },
                TreeMap::new));
        Assert.assertEquals(
            String.format("Number of steps doesn't match expectation in %s: %s", stepCount, stepStatuses),
            stepCount.pendingCount + stepCount.preparedCount + stepCount.completedCount,
            phase.getChildren().size());
        Assert.assertEquals(
            String.format("Step statuses don't match expectation in %s", stepCount),
            getExpectedStepStatuses(state, stepCount),
            stepStatuses);
      }
    }

    private static Map<String, Status> getExpectedStepStatuses(ClusterState state, StepCount stepCount) {
      Map<String, Status> expectedSteps = new TreeMap<>();
      expectedSteps.put(String.format("kill-%s-server", stepCount.phaseName),
          stepCount.statusOfStepIndex(expectedSteps.size()));
      List<AcceptEntry> acceptCalls = state.getAcceptCalls(stepCount.phaseName);
      // Get information based on the LAST operation. This wouldn't work if the last operation didn't reserve
      // anything, as would occur when a task is restarted, but this is close enough for our purposes.
      AcceptEntry acceptCall = acceptCalls.get(acceptCalls.size() - 1);

      Collection<String> resourceIds = new ArrayList<>();
      resourceIds.addAll(ResourceUtils.getResourceIds(ResourceUtils.getAllResources(acceptCall.getTasks())));
      resourceIds.addAll(acceptCall.getExecutors().stream()
          .map(e -> ResourceUtils.getResourceIds(e.getResourcesList()))
          .flatMap(Collection::stream)
          .collect(Collectors.toList()));
      for (String resourceId : resourceIds) {
        expectedSteps.put(String.format("unreserve-%s", resourceId),
            stepCount.statusOfStepIndex(expectedSteps.size()));
      }
      expectedSteps.put(String.format("erase-%s-server", stepCount.phaseName),
          stepCount.statusOfStepIndex(expectedSteps.size()));
      return expectedSteps;
    }
  }

  /**
   * Runs a default hello world deployment and returns the persisted state that resulted.
   */
  private Collection<SimulationTick> getDefaultDeploymentTicks() throws Exception {
    Collection<SimulationTick> ticks = new ArrayList<>();

    ticks.add(Send.register());
    ticks.add(Expect.reconciledImplicitly());

    // Verify that service launches 1 hello pod then 2 world pods.
    ticks.add(Send.offerBuilder("hello").build());
    ticks.add(Expect.launchedTasks("hello-0-server"));

    // Offers revived due to changed work set (NULL => hello-0):
    ticks.add(Expect.revivedOffers(1));

    // Send another offer before hello-0 is finished:
    ticks.add(Send.offerBuilder("world").build());
    ticks.add(Expect.declinedLastOffer());

    // Running, no readiness check is applicable:
    ticks.add(Send.taskStatus("hello-0-server", Protos.TaskState.TASK_RUNNING).build());

    // Now world-0 will deploy:
    ticks.add(Send.offerBuilder("world").build());
    ticks.add(Expect.launchedTasks("world-0-server"));

    // Offers revived again due to changed work set (hello-0 => world-0):
    ticks.add(Expect.revivedOffers(2));

    // world-0 has a readiness check, so the scheduler is waiting for that:
    ticks.add(Send.taskStatus("world-0-server", Protos.TaskState.TASK_RUNNING).build());
    ticks.add(Send.offerBuilder("world").build());
    ticks.add(Expect.declinedLastOffer());

    // With world-0's readiness check passing, world-1 still won't launch due to a hostname placement constraint:
    ticks.add(Send.taskStatus("world-0-server", Protos.TaskState.TASK_RUNNING).setReadinessCheckExitCode(0).build());
    // Offers revived once more due to changed work set (world-0 => world-1):
    ticks.add(Expect.revivedOffers(3));
    ticks.add(Send.offerBuilder("world").build());
    ticks.add(Expect.declinedLastOffer());

    // world-1 will finally launch if the offered hostname is different:
    ticks.add(Send.offerBuilder("world").setHostname("host-foo").build());
    ticks.add(Expect.launchedTasks("world-1-server"));
    ticks.add(Send.taskStatus("world-1-server", Protos.TaskState.TASK_RUNNING).setReadinessCheckExitCode(0).build());

    // No more worlds to launch:
    ticks.add(Send.offerBuilder("world").setHostname("host-bar").build());
    ticks.add(Expect.declinedLastOffer());

    ticks.add(Expect.suppressedOffers(1));
    ticks.add(Expect.allPlansComplete());

    return ticks;
  }

  @Test
  public void testValidPlacementConstraint() throws Exception {
    new ServiceTestRunner()
        .setSchedulerEnv("HELLO_PLACEMENT", VALID_HOSTNAME_CONSTRAINT)
        .run(getDefaultDeploymentTicks());
  }

  @Test(expected = IllegalStateException.class)
  public void testInvalidPlacementConstraint() throws Exception {
    new ServiceTestRunner()
        .setSchedulerEnv("HELLO_PLACEMENT", INVALID_HOSTNAME_CONSTRAINT)
        .run(getDefaultDeploymentTicks());
  }

  @Test
  public void testSwitchToInvalidPlacementConstraint() throws Exception {
    ServiceTestResult initial = new ServiceTestRunner()
        .setSchedulerEnv("HELLO_PLACEMENT", VALID_HOSTNAME_CONSTRAINT)
        .run(getDefaultDeploymentTicks());

    Collection<SimulationTick> ticks = new ArrayList<>();
    ticks.add(Send.register());
    ticks.add(Expect.planStatus("deploy", Status.ERROR));

    new ServiceTestRunner()
        .setState(initial)
        .setSchedulerEnv("HELLO_PLACEMENT", INVALID_HOSTNAME_CONSTRAINT)
        .run(ticks);
  }

  /**
   * Validates all service specs in the hello-world examples/ directory.
   */
  @Test
  public void testExampleSpecs() throws Exception {
    // Some example files may require additional custom scheduler envvars:
    Map<String, Map<String, String>> schedulerEnvForExamples = new HashMap<>();
    schedulerEnvForExamples.put("secrets.yml", toMap(
        "HELLO_SECRET1", "hello-world/secret1",
        "HELLO_SECRET2", "hello-world/secret2",
        "WORLD_SECRET1", "hello-world/secret1",
        "WORLD_SECRET2", "hello-world/secret2",
        "WORLD_SECRET3", "hello-world/secret3"));
    schedulerEnvForExamples.put("custom_steps.yml", toMap(
        "DEPLOY_STRATEGY", "serial",
        "DEPLOY_STEPS", "[[first, second, third]]"));
    schedulerEnvForExamples.put("pod-profile-mount-volume.yml", toMap(
        "HELLO_VOLUME_PROFILE", "xfs"));

    // Iterate over yml files in dist/examples/, run sanity check for each:
    File[] exampleFiles = ServiceTestRunner.getDistDir().listFiles();
    Assert.assertNotNull(exampleFiles);
    Assert.assertTrue(exampleFiles.length != 0);
    for (File examplesFile : exampleFiles) {
      ServiceTestRunner serviceTestRunner = new ServiceTestRunner(examplesFile);
      Map<String, String> schedulerEnv = schedulerEnvForExamples.get(examplesFile.getName());
      if (schedulerEnv != null) {
        serviceTestRunner.setSchedulerEnv(schedulerEnv);
      }
      try {
        serviceTestRunner.run();
      } catch (Exception e) {
        throw new Exception(String.format(
            "Failed to render %s: %s", examplesFile.getAbsolutePath(), e.getMessage()), e);
      }
    }
  }

  /**
   * Validates the default service spec.
   */
  @Test
  public void testDefaultSpec() throws Exception {
    new ServiceTestRunner().run();
  }

  private static Map<String, String> toMap(String... keyVals) {
    Map<String, String> map = new HashMap<>();
    if (keyVals.length % 2 != 0) {
      throw new IllegalArgumentException(String.format(
          "Expected an even number of arguments [key, value, key, value, ...], got: %d",
          keyVals.length));
    }
    for (int i = 0; i < keyVals.length; i += 2) {
      map.put(keyVals[i], keyVals[i + 1]);
    }
    return map;
  }
}<|MERGE_RESOLUTION|>--- conflicted
+++ resolved
@@ -299,7 +299,6 @@
     // Send the matching offer to relaunch both the server and agent:
     ticks.add(Send.offerBuilder("hello").setPodIndexToReoffer(0).build());
 
-<<<<<<< HEAD
         // Matching ExecutorInfo == same pod:
         ticks.add(Expect.samePod("hello-0-essential", "hello-0-nonessential"));
 
@@ -332,15 +331,6 @@
         ticks.add(Expect.taskNameNotKilled("hello-0-server"));
 
         new ServiceTestRunner("simple.yml").run(ticks);
-=======
-    if (essential) {
-      ticks.add(Expect.launchedTasks("hello-0-essential", "hello-0-nonessential"));
-      ticks.add(Send.taskStatus("hello-0-nonessential", Protos.TaskState.TASK_RUNNING).build());
-      ticks.add(Send.taskStatus("hello-0-essential", Protos.TaskState.TASK_RUNNING).build());
-    } else {
-      ticks.add(Expect.launchedTasks("hello-0-nonessential"));
-      ticks.add(Send.taskStatus("hello-0-nonessential", Protos.TaskState.TASK_RUNNING).build());
->>>>>>> 240adfd2
     }
 
     ticks.add(Expect.allPlansComplete());
@@ -544,7 +534,6 @@
 
               return Optional.of(phase);
             }
-<<<<<<< HEAD
         });
 
         new ServiceTestRunner()
@@ -641,8 +630,6 @@
                 .setState(result)
                 .run(ticks);
     }
-=======
->>>>>>> 240adfd2
 
             return Optional.empty();
           }
@@ -947,7 +934,6 @@
       return String.format("Empty resource list for task: %s", taskName);
     }
 
-<<<<<<< HEAD
     /**
      * Expects that the decommission plan has a specified composition/statuses.
      */
@@ -1048,14 +1034,6 @@
                     stepCount.statusOfStepIndex(expectedSteps.size()));
             return expectedSteps;
         }
-=======
-    @Override
-    public void expect(ClusterState state, SchedulerDriver mockDriver) throws AssertionError {
-      Optional<Protos.TaskInfo> task = new StateStore(persisterWithTasks).fetchTask(taskName);
-      Assert.assertTrue(String.format("Task %s not found", taskName), task.isPresent());
-      Assert.assertEquals(String.format("Expected zero resources, got: %s", task.get().getResourcesList()),
-          0, task.get().getResourcesCount());
->>>>>>> 240adfd2
     }
   }
 
