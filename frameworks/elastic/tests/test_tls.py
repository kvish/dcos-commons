import json
import pytest
<<<<<<< HEAD
from typing import Any, Dict, Iterable
=======
from typing import Any, Dict, Iterator
>>>>>>> 38cd37c5

import sdk_cmd
import sdk_install
import sdk_hosts
import sdk_recovery
import sdk_utils

from security import transport_encryption

from tests import config

pytestmark = [
    sdk_utils.dcos_ee_only,
    pytest.mark.skipif(
        sdk_utils.dcos_version_less_than("1.10"), reason="TLS tests require DC/OS 1.10+"
    ),
]


@pytest.fixture(scope="module")
<<<<<<< HEAD
def service_account(configure_security: None) -> Iterable[Dict[str, Any]]:
=======
def service_account(configure_security: None) -> Iterator[Dict[str, Any]]:
>>>>>>> 38cd37c5
    """
    Sets up a service account for use with TLS.
    """
    try:
        name = config.SERVICE_NAME
        service_account_info = transport_encryption.setup_service_account(name)

        yield service_account_info
    finally:
        transport_encryption.cleanup_service_account(config.SERVICE_NAME, service_account_info)


@pytest.fixture(scope="module")
<<<<<<< HEAD
def elastic_service(service_account: Dict[str, Any]) -> Iterable[Dict[str, Any]]:
=======
def elastic_service(service_account: Dict[str, Any]) -> Iterator[Dict[str, Any]]:
>>>>>>> 38cd37c5
    service_options = {
        "service": {
            "name": config.SERVICE_NAME,
            "service_account": service_account["name"],
            "service_account_secret": service_account["secret"],
            "security": {"transport_encryption": {"enabled": True}},
        },
        "elasticsearch": {"xpack_enabled": True},
    }

    sdk_install.uninstall(config.PACKAGE_NAME, config.SERVICE_NAME)
    try:
        sdk_install.install(
            config.PACKAGE_NAME,
            service_name=config.SERVICE_NAME,
            expected_running_tasks=config.DEFAULT_TASK_COUNT,
            additional_options=service_options,
            timeout_seconds=30 * 60,
        )

        yield {**service_options, **{"package_name": config.PACKAGE_NAME}}
    finally:
        sdk_install.uninstall(config.PACKAGE_NAME, config.SERVICE_NAME)


@pytest.fixture(scope="module")
<<<<<<< HEAD
def kibana_application(elastic_service: Dict[str, Any]) -> Iterable:
=======
def kibana_application(elastic_service: Dict[str, Any]) -> Iterator[None]:
>>>>>>> 38cd37c5
    try:
        elasticsearch_url = "https://" + sdk_hosts.vip_host(
            config.SERVICE_NAME, "coordinator", 9200
        )

        sdk_install.uninstall(config.KIBANA_PACKAGE_NAME, config.KIBANA_SERVICE_NAME)
        sdk_install.install(
            config.KIBANA_PACKAGE_NAME,
            service_name=config.KIBANA_SERVICE_NAME,
            expected_running_tasks=0,
            additional_options={
                "kibana": {
                    "elasticsearch_xpack_security_enabled": True,
                    "elasticsearch_tls": True,
                    "elasticsearch_url": elasticsearch_url,
                }
            },
            timeout_seconds=config.KIBANA_DEFAULT_TIMEOUT,
            wait_for_deployment=False,
        )

        yield
    finally:
        sdk_install.uninstall(config.KIBANA_PACKAGE_NAME, config.KIBANA_SERVICE_NAME)


@pytest.mark.tls
@pytest.mark.sanity
def test_crud_over_tls(elastic_service: Dict[str, Any]) -> None:
    config.create_index(
        config.DEFAULT_INDEX_NAME,
        config.DEFAULT_SETTINGS_MAPPINGS,
        service_name=config.SERVICE_NAME,
        https=True,
    )
    config.create_document(
        config.DEFAULT_INDEX_NAME,
        config.DEFAULT_INDEX_TYPE,
        1,
        {"name": "Loren", "role": "developer"},
        service_name=config.SERVICE_NAME,
        https=True,
    )
    document = config.get_document(
        config.DEFAULT_INDEX_NAME, config.DEFAULT_INDEX_TYPE, 1, https=True
    )

    assert document
    assert document["_source"]["name"] == "Loren"


@pytest.mark.tls
@pytest.mark.sanity
@pytest.mark.skip(
    message="Kibana 6.3 with TLS enabled is not working due Admin Router request header. Details in https://jira.mesosphere.com/browse/DCOS-43386"
)
def test_kibana_tls(kibana_application: Dict[str, Any]) -> None:
    config.check_kibana_adminrouter_integration(
        "service/{}/login".format(config.KIBANA_SERVICE_NAME)
    )


@pytest.mark.tls
@pytest.mark.sanity
@pytest.mark.recovery
def test_tls_recovery(
    elastic_service: Dict[str, Any],
    service_account: Dict[str, Any],
) -> None:
    rc, stdout, _ = sdk_cmd.svc_cli(
        elastic_service["package_name"], elastic_service["service"]["name"], "pod list"
    )
    assert rc == 0, "Pod list failed"

    for pod in json.loads(stdout):
        sdk_recovery.check_permanent_recovery(
            elastic_service["package_name"],
            elastic_service["service"]["name"],
            pod,
            recovery_timeout_s=25 * 60,
        )<|MERGE_RESOLUTION|>--- conflicted
+++ resolved
@@ -1,10 +1,6 @@
 import json
 import pytest
-<<<<<<< HEAD
-from typing import Any, Dict, Iterable
-=======
 from typing import Any, Dict, Iterator
->>>>>>> 38cd37c5
 
 import sdk_cmd
 import sdk_install
@@ -25,11 +21,7 @@
 
 
 @pytest.fixture(scope="module")
-<<<<<<< HEAD
-def service_account(configure_security: None) -> Iterable[Dict[str, Any]]:
-=======
 def service_account(configure_security: None) -> Iterator[Dict[str, Any]]:
->>>>>>> 38cd37c5
     """
     Sets up a service account for use with TLS.
     """
@@ -43,11 +35,7 @@
 
 
 @pytest.fixture(scope="module")
-<<<<<<< HEAD
-def elastic_service(service_account: Dict[str, Any]) -> Iterable[Dict[str, Any]]:
-=======
 def elastic_service(service_account: Dict[str, Any]) -> Iterator[Dict[str, Any]]:
->>>>>>> 38cd37c5
     service_options = {
         "service": {
             "name": config.SERVICE_NAME,
@@ -74,11 +62,7 @@
 
 
 @pytest.fixture(scope="module")
-<<<<<<< HEAD
-def kibana_application(elastic_service: Dict[str, Any]) -> Iterable:
-=======
 def kibana_application(elastic_service: Dict[str, Any]) -> Iterator[None]:
->>>>>>> 38cd37c5
     try:
         elasticsearch_url = "https://" + sdk_hosts.vip_host(
             config.SERVICE_NAME, "coordinator", 9200
