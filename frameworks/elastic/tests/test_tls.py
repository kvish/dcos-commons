import json
import pytest
from typing import Any, Dict, Iterator

import sdk_cmd
import sdk_install
import sdk_hosts
import sdk_recovery
import sdk_utils

from security import transport_encryption

from tests import config

pytestmark = [
    sdk_utils.dcos_ee_only,
    pytest.mark.skipif(
        sdk_utils.dcos_version_less_than("1.10"), reason="TLS tests require DC/OS 1.10+"
    ),
]


@pytest.fixture(scope="module")
def service_account(configure_security: None) -> Iterator[Dict[str, Any]]:
    """
    Sets up a service account for use with TLS.
    """
    try:
        name = config.SERVICE_NAME
        service_account_info = transport_encryption.setup_service_account(name)

        yield service_account_info
    finally:
        transport_encryption.cleanup_service_account(config.SERVICE_NAME, service_account_info)


@pytest.fixture(scope="module")
<<<<<<< HEAD
def elastic_service(service_account):
    package_name = config.PACKAGE_NAME
    service_name = config.SERVICE_NAME
    expected_running_tasks = config.DEFAULT_TASK_COUNT

=======
def elastic_service(service_account: Dict[str, Any]) -> Iterator[Dict[str, Any]]:
>>>>>>> d097a3ad
    service_options = {
        "service": {
            "name": service_name,
            "service_account": service_account["name"],
            "service_account_secret": service_account["secret"],
            "security": {"transport_encryption": {"enabled": True}},
        },
        "elasticsearch": {"xpack_security_enabled": True},
    }

    sdk_install.uninstall(package_name, service_name)

    try:
        sdk_install.install(
            package_name,
            service_name=service_name,
            expected_running_tasks=expected_running_tasks,
            additional_options=service_options,
            timeout_seconds=30 * 60,
        )

        # Start trial license.
        config.start_trial_license(service_name, https=True)

        # Set up passwords. Basic HTTP credentials will have to be used in HTTP requests to
        # Elasticsearch from now on.
        passwords = config.setup_passwords(service_name, https=True)

        # Set up healthcheck basic HTTP credentials.
        sdk_service.update_configuration(
            package_name,
            service_name,
            {
                "elasticsearch": {"health_user_password": passwords["elastic"]},
            },
            expected_running_tasks,
        )

        yield {**service_options, **{"package_name": package_name}}
    finally:
        sdk_install.uninstall(config.PACKAGE_NAME, config.SERVICE_NAME)


@pytest.fixture(scope="module")
def kibana_application(elastic_service: Dict[str, Any]) -> Iterator[None]:
    try:
        elasticsearch_url = "https://" + sdk_hosts.vip_host(
            config.SERVICE_NAME, "coordinator", 9200
        )

        sdk_install.uninstall(config.KIBANA_PACKAGE_NAME, config.KIBANA_SERVICE_NAME)
        sdk_install.install(
            config.KIBANA_PACKAGE_NAME,
            service_name=config.KIBANA_SERVICE_NAME,
            expected_running_tasks=0,
            additional_options={
                "kibana": {
                    "elasticsearch_xpack_security_enabled": True,
                    "elasticsearch_tls": True,
                    "elasticsearch_url": elasticsearch_url,
                }
            },
            timeout_seconds=config.KIBANA_DEFAULT_TIMEOUT,
            wait_for_deployment=False,
        )

        yield
    finally:
        sdk_install.uninstall(config.KIBANA_PACKAGE_NAME, config.KIBANA_SERVICE_NAME)


@pytest.mark.tls
@pytest.mark.sanity
def test_crud_over_tls(elastic_service: Dict[str, Any]) -> None:
    config.create_index(
        config.DEFAULT_INDEX_NAME,
        config.DEFAULT_SETTINGS_MAPPINGS,
        service_name=config.SERVICE_NAME,
        https=True,
    )
    config.create_document(
        config.DEFAULT_INDEX_NAME,
        config.DEFAULT_INDEX_TYPE,
        1,
        {"name": "Loren", "role": "developer"},
        service_name=config.SERVICE_NAME,
        https=True,
    )
    document = config.get_document(
        config.DEFAULT_INDEX_NAME, config.DEFAULT_INDEX_TYPE, 1, https=True
    )

    assert document
    assert document["_source"]["name"] == "Loren"


@pytest.mark.tls
@pytest.mark.sanity
@pytest.mark.skip(
    message="Kibana 6.3 with TLS enabled is not working due Admin Router request header. Details in https://jira.mesosphere.com/browse/DCOS-43386"
)
def test_kibana_tls(kibana_application: Dict[str, Any]) -> None:
    config.check_kibana_adminrouter_integration(
        "service/{}/login".format(config.KIBANA_SERVICE_NAME)
    )


@pytest.mark.tls
@pytest.mark.sanity
@pytest.mark.recovery
def test_tls_recovery(
    elastic_service: Dict[str, Any],
    service_account: Dict[str, Any],
) -> None:
    rc, stdout, _ = sdk_cmd.svc_cli(
        elastic_service["package_name"], elastic_service["service"]["name"], "pod list"
    )
    assert rc == 0, "Pod list failed"

    for pod in json.loads(stdout):
        sdk_recovery.check_permanent_recovery(
            elastic_service["package_name"],
            elastic_service["service"]["name"],
            pod,
            recovery_timeout_s=25 * 60,
        )<|MERGE_RESOLUTION|>--- conflicted
+++ resolved
@@ -35,15 +35,11 @@
 
 
 @pytest.fixture(scope="module")
-<<<<<<< HEAD
-def elastic_service(service_account):
+def elastic_service(service_account: Dict[str, Any]) -> Iterator[Dict[str, Any]]:
     package_name = config.PACKAGE_NAME
     service_name = config.SERVICE_NAME
     expected_running_tasks = config.DEFAULT_TASK_COUNT
 
-=======
-def elastic_service(service_account: Dict[str, Any]) -> Iterator[Dict[str, Any]]:
->>>>>>> d097a3ad
     service_options = {
         "service": {
             "name": service_name,
