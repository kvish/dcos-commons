import pytest
import retrying
<<<<<<< HEAD
from typing import Iterable
=======
from typing import Iterator
>>>>>>> 38cd37c5

import sdk_install
import sdk_networks
import sdk_tasks
from tests import config


@pytest.fixture(scope="module", autouse=True)
<<<<<<< HEAD
def configure_package(configure_security: None) -> Iterable:
=======
def configure_package(configure_security: None) -> Iterator[None]:
>>>>>>> 38cd37c5
    try:
        sdk_install.uninstall(config.PACKAGE_NAME, config.SERVICE_NAME)
        sdk_install.install(
            config.PACKAGE_NAME,
            config.SERVICE_NAME,
            config.DEFAULT_TASK_COUNT,
            additional_options=sdk_networks.ENABLE_VIRTUAL_NETWORKS_OPTIONS,
        )

        yield  # let the test session execute
    finally:
        sdk_install.uninstall(config.PACKAGE_NAME, config.SERVICE_NAME)


@pytest.fixture(autouse=True)
def pre_test_setup() -> None:
    sdk_tasks.check_running(config.SERVICE_NAME, config.DEFAULT_TASK_COUNT)
    config.wait_for_expected_nodes_to_exist(task_count=config.DEFAULT_TASK_COUNT)


@pytest.fixture
def default_populated_index() -> None:
    config.delete_index(config.DEFAULT_INDEX_NAME)
    config.create_index(config.DEFAULT_INDEX_NAME, config.DEFAULT_SETTINGS_MAPPINGS)
    config.create_document(
        config.DEFAULT_INDEX_NAME,
        config.DEFAULT_INDEX_TYPE,
        1,
        {"name": "Loren", "role": "developer"},
    )


@pytest.mark.sanity
@pytest.mark.overlay
@pytest.mark.dcos_min_version("1.9")
@retrying.retry(
    wait_fixed=1000,
    stop_max_delay=config.DEFAULT_TIMEOUT * 1000,
    retry_on_result=lambda res: not res,
)
def test_indexing(default_populated_index: None) -> bool:
    indices_stats = config.get_elasticsearch_indices_stats(config.DEFAULT_INDEX_NAME)
    observed_count = indices_stats["_all"]["primaries"]["docs"]["count"]
    assert observed_count == 1, "Indices has incorrect count: should be 1, got {}".format(
        observed_count
    )
    doc = config.get_document(config.DEFAULT_INDEX_NAME, config.DEFAULT_INDEX_TYPE, 1)
    observed_name = doc["_source"]["name"]
    return bool(observed_name == "Loren")


@pytest.mark.sanity
@pytest.mark.overlay
@pytest.mark.dcos_min_version("1.9")
def test_tasks_on_overlay() -> None:
    tasks = sdk_tasks.check_task_count(config.SERVICE_NAME, config.DEFAULT_TASK_COUNT)
    for task in tasks:
        sdk_networks.check_task_network(task.name)


@pytest.mark.sanity
@pytest.mark.overlay
@pytest.mark.dcos_min_version("1.9")
def test_endpoints_on_overlay() -> None:
    endpoints_on_overlay_to_count = {
        "coordinator-http": 1,
        "coordinator-transport": 1,
        "data-http": 2,
        "data-transport": 2,
        "master-http": 3,
        "master-transport": 3,
    }

    endpoint_names = sdk_networks.get_endpoint_names(config.PACKAGE_NAME, config.SERVICE_NAME)
    assert set(endpoints_on_overlay_to_count.keys()) == set(endpoint_names)

    for endpoint_name, expected_count in endpoints_on_overlay_to_count.items():
        sdk_networks.check_endpoint_on_overlay(config.PACKAGE_NAME, config.SERVICE_NAME, endpoint_name, expected_count)<|MERGE_RESOLUTION|>--- conflicted
+++ resolved
@@ -1,10 +1,6 @@
 import pytest
 import retrying
-<<<<<<< HEAD
-from typing import Iterable
-=======
 from typing import Iterator
->>>>>>> 38cd37c5
 
 import sdk_install
 import sdk_networks
@@ -13,11 +9,7 @@
 
 
 @pytest.fixture(scope="module", autouse=True)
-<<<<<<< HEAD
-def configure_package(configure_security: None) -> Iterable:
-=======
 def configure_package(configure_security: None) -> Iterator[None]:
->>>>>>> 38cd37c5
     try:
         sdk_install.uninstall(config.PACKAGE_NAME, config.SERVICE_NAME)
         sdk_install.install(
