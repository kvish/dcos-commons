<<<<<<< HEAD
from typing import Iterable
=======
from typing import Iterator
>>>>>>> 38cd37c5

import pytest
import sdk_security
from tests import config


@pytest.fixture(scope="session")
<<<<<<< HEAD
def configure_security(configure_universe: None) -> Iterable:
=======
def configure_security(configure_universe: None) -> Iterator[None]:
>>>>>>> 38cd37c5
    yield from sdk_security.security_session(config.SERVICE_NAME)<|MERGE_RESOLUTION|>--- conflicted
+++ resolved
@@ -1,8 +1,4 @@
-<<<<<<< HEAD
-from typing import Iterable
-=======
 from typing import Iterator
->>>>>>> 38cd37c5
 
 import pytest
 import sdk_security
@@ -10,9 +6,5 @@
 
 
 @pytest.fixture(scope="session")
-<<<<<<< HEAD
-def configure_security(configure_universe: None) -> Iterable:
-=======
 def configure_security(configure_universe: None) -> Iterator[None]:
->>>>>>> 38cd37c5
     yield from sdk_security.security_session(config.SERVICE_NAME)