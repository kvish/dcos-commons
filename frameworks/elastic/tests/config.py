--- conflicted
+++ resolved
@@ -107,19 +107,11 @@
 
 @retrying.retry(wait_fixed=1000, stop_max_delay=5 * 1000, retry_on_result=lambda res: not res)
 def check_custom_elasticsearch_cluster_setting(
-<<<<<<< HEAD
-    service_name=SERVICE_NAME, setting_path=None, expected_value=None
-):
-    settings = _curl_query(service_name, "GET", "_cluster/settings?include_defaults=true")[
-        "defaults"
-    ]
-=======
     service_name: str = SERVICE_NAME,
     setting_path: Optional[str] = None,
     expected_value: Optional[str] = None,
 ) -> bool:
     settings = _curl_query(service_name, "GET", "_cluster/settings?include_defaults=true")["defaults"]
->>>>>>> d097a3ad
     if not settings:
         return False
     actual_value = get_in(setting_path, settings)
@@ -337,8 +329,11 @@
 @retrying.retry(
     wait_fixed=1000, stop_max_delay=5 * 1000, retry_on_result=lambda return_value: not return_value
 )
-<<<<<<< HEAD
-def setup_passwords(service_name=SERVICE_NAME, task_name="master-0-node", https=None):
+def setup_passwords(
+    service_name: str = SERVICE_NAME,
+    task_name: str = "master-0-node",
+    https: bool = False,
+) -> Union[bool, Dict[str, str]]:
     if https:
         master_0_node_dns = sdk_networks.get_endpoint(PACKAGE_NAME, service_name, "master-http")[
             "dns"
@@ -347,12 +342,6 @@
     else:
         url = ""
 
-=======
-def setup_passwords(
-    service_name: str = SERVICE_NAME,
-    task_name: str = "master-0-node",
-) -> Union[bool, Dict[str, str]]:
->>>>>>> d097a3ad
     cmd = "\n".join(
         [
             "set -x",
@@ -401,19 +390,15 @@
     return result
 
 
-<<<<<<< HEAD
-def start_trial_license(service_name=SERVICE_NAME, https=None):
-    return _curl_query(
+def start_trial_license(
+    service_name: str = SERVICE_NAME,
+    https: bool = False,
+) -> Dict[str, Any]:
+    result = _curl_query(
         service_name, "POST", "_xpack/license/start_trial?acknowledge=true", https=https
     )
-=======
-def start_trial_license(
-    service_name: str = SERVICE_NAME,
-) -> Dict[str, Any]:
-    result = _curl_query(service_name, "POST", "_xpack/license/start_trial?acknowledge=true")
-    assert isinstance(result, dict)
-    return result
->>>>>>> d097a3ad
+    assert isinstance(result, dict)
+    return result
 
 
 def get_elasticsearch_indices_stats(
