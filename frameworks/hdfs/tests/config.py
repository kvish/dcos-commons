--- conflicted
+++ resolved
@@ -29,11 +29,7 @@
 CLIENT_APP_NAME = "hdfs-client"
 
 
-<<<<<<< HEAD
 def hadoop_command(command: str) -> str:
-=======
-def hadoop_command(command):
->>>>>>> d79018cc
     return "/{}/bin/hdfs {}".format(HADOOP_VERSION, command)
 
 
